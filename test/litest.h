/*
 * Copyright © 2013 Red Hat, Inc.
 *
 * Permission to use, copy, modify, distribute, and sell this software and its
 * documentation for any purpose is hereby granted without fee, provided that
 * the above copyright notice appear in all copies and that both that copyright
 * notice and this permission notice appear in supporting documentation, and
 * that the name of the copyright holders not be used in advertising or
 * publicity pertaining to distribution of the software without specific,
 * written prior permission.  The copyright holders make no representations
 * about the suitability of this software for any purpose.  It is provided "as
 * is" without express or implied warranty.
 *
 * THE COPYRIGHT HOLDERS DISCLAIM ALL WARRANTIES WITH REGARD TO THIS SOFTWARE,
 * INCLUDING ALL IMPLIED WARRANTIES OF MERCHANTABILITY AND FITNESS, IN NO
 * EVENT SHALL THE COPYRIGHT HOLDERS BE LIABLE FOR ANY SPECIAL, INDIRECT OR
 * CONSEQUENTIAL DAMAGES OR ANY DAMAGES WHATSOEVER RESULTING FROM LOSS OF USE,
 * DATA OR PROFITS, WHETHER IN AN ACTION OF CONTRACT, NEGLIGENCE OR OTHER
 * TORTIOUS ACTION, ARISING OUT OF OR IN CONNECTION WITH THE USE OR PERFORMANCE
 * OF THIS SOFTWARE.
 */

#if HAVE_CONFIG_H
#include "config.h"
#endif

#ifndef LITEST_H
#define LITEST_H

#include <stdbool.h>
#include <check.h>
#include <libevdev/libevdev.h>
#include <libevdev/libevdev-uinput.h>
#include <libinput.h>

enum litest_device_type {
	LITEST_NO_DEVICE = -1,
	LITEST_SYNAPTICS_CLICKPAD = -2,
	LITEST_SYNAPTICS_TOUCHPAD = -3,
	LITEST_SYNAPTICS_TOPBUTTONPAD = -4,
	LITEST_BCM5974 = -5,
	LITEST_KEYBOARD = -6,
	LITEST_TRACKPOINT = -7,
	LITEST_MOUSE = -8,
	LITEST_WACOM_TOUCH = -9,
	LITEST_ALPS_SEMI_MT = -10,
	LITEST_GENERIC_SINGLETOUCH = -11,
	LITEST_MS_SURFACE_COVER = -12,
	LITEST_QEMU_TABLET = -13,
	LITEST_XEN_VIRTUAL_POINTER = -14,
	LITEST_VMWARE_VIRTMOUSE = -15,
	LITEST_SYNAPTICS_HOVER_SEMI_MT = -16,
	LITEST_SYNAPTICS_TRACKPOINT_BUTTONS = -17,
	LITEST_PROTOCOL_A_SCREEN = -18,
<<<<<<< HEAD
	LITEST_WACOM_BAMBOO = -19,
	LITEST_WACOM_CINTIQ = -20,
	LITEST_WACOM_INTUOS = -21,
	LITEST_WACOM_ISDV4 = -22,
=======
	LITEST_WACOM_FINGER = -19,
>>>>>>> 9b865ba2
};

enum litest_device_feature {
	LITEST_DISABLE_DEVICE = -1,
	LITEST_ANY = 0,
	LITEST_TOUCHPAD = 1 << 0,
	LITEST_CLICKPAD = 1 << 1,
	LITEST_BUTTON = 1 << 2,
	LITEST_KEYS = 1 << 3,
	LITEST_RELATIVE = 1 << 4,
	LITEST_WHEEL = 1 << 5,
	LITEST_TOUCH = 1 << 6,
	LITEST_SINGLE_TOUCH = 1 << 7,
	LITEST_APPLE_CLICKPAD = 1 << 8,
	LITEST_TOPBUTTONPAD = 1 << 9,
	LITEST_SEMI_MT = 1 << 10,
	LITEST_POINTINGSTICK = 1 << 11,
	LITEST_FAKE_MT = 1 << 12,
	LITEST_ABSOLUTE = 1 << 13,
	LITEST_PROTOCOL_A = 1 << 14,
	LITEST_TABLET = 1 << 15,
	LITEST_DISTANCE = 1 << 16,
	LITEST_TOOL_SERIAL = 1 << 17,
};

struct litest_device {
	struct libevdev *evdev;
	struct libevdev_uinput *uinput;
	struct libinput *libinput;
	bool owns_context;
	struct libinput_device *libinput_device;
	struct litest_device_interface *interface;

	int ntouches_down;
	bool skip_ev_syn;

	void *private; /* device-specific data */

	char *udev_rule_file;
};

struct libinput *litest_create_context(void);
struct axis_replacement {
	int32_t evcode;
	int32_t value;
};

void litest_add(const char *name, void *func,
		enum litest_device_feature required_feature,
		enum litest_device_feature excluded_feature);
void
litest_add_for_device(const char *name,
		      void *func,
		      enum litest_device_type type);
void litest_add_no_device(const char *name, void *func);

int litest_run(int argc, char **argv);
struct litest_device * litest_create_device(enum litest_device_type which);
struct litest_device * litest_add_device(struct libinput *libinput,
					 enum litest_device_type which);
struct libevdev_uinput *
litest_create_uinput_device_from_description(const char *name,
					     const struct input_id *id,
					     const struct input_absinfo *abs,
					     const int *events);
struct litest_device *
litest_create_device_with_overrides(enum litest_device_type which,
				    const char *name_override,
				    struct input_id *id_override,
				    const struct input_absinfo *abs_override,
				    const int *events_override);
struct litest_device *
litest_add_device_with_overrides(struct libinput *libinput,
				 enum litest_device_type which,
				 const char *name_override,
				 struct input_id *id_override,
				 const struct input_absinfo *abs_override,
				 const int *events_override);

struct litest_device *litest_current_device(void);
void litest_delete_device(struct litest_device *d);
int litest_handle_events(struct litest_device *d);

void litest_event(struct litest_device *t,
		  unsigned int type,
		  unsigned int code,
		  int value);
int litest_auto_assign_value(struct litest_device *d,
			     const struct input_event *ev,
			     int slot, double x, double y);
void litest_touch_up(struct litest_device *d, unsigned int slot);
void litest_touch_move(struct litest_device *d,
		       unsigned int slot,
		       double x,
		       double y);
void litest_touch_down(struct litest_device *d,
		       unsigned int slot,
		       double x,
		       double y);
void litest_touch_move_to(struct litest_device *d,
			  unsigned int slot,
			  double x_from, double y_from,
			  double x_to, double y_to,
			  int steps, int sleep_ms);
void litest_tablet_proximity_in(struct litest_device *d,
				int x, int y,
				struct axis_replacement *axes);
void litest_tablet_proximity_out(struct litest_device *d);
void litest_tablet_motion(struct litest_device *d,
			  int x, int y,
			  struct axis_replacement *axes);
void litest_button_click(struct litest_device *d,
			 unsigned int button,
			 bool is_press);
void litest_button_scroll(struct litest_device *d,
			 unsigned int button,
			 double dx, double dy);
void litest_keyboard_key(struct litest_device *d,
			 unsigned int key,
			 bool is_press);
void litest_wait_for_event(struct libinput *li);
void litest_wait_for_event_of_type(struct libinput *li, ...);
void litest_drain_events(struct libinput *li);
void litest_assert_empty_queue(struct libinput *li);
void litest_assert_button_event(struct libinput *li,
				unsigned int button,
				enum libinput_button_state state);
void litest_assert_scroll(struct libinput *li,
			  enum libinput_pointer_axis axis,
			  int minimum_movement);
void litest_assert_only_typed_events(struct libinput *li,
				     enum libinput_event_type type);
void litest_assert_tablet_button_event(struct libinput *li,
				       unsigned int button,
				       enum libinput_button_state state);

struct libevdev_uinput * litest_create_uinput_device(const char *name,
						     struct input_id *id,
						     ...);
struct libevdev_uinput * litest_create_uinput_abs_device(const char *name,
							 struct input_id *id,
							 const struct input_absinfo *abs,
							 ...);
#define litest_assert_double_eq(a_, b_)\
	ck_assert_int_eq((int)((a_) * 256), (int)((b_) * 256))

#define litest_assert_double_ne(a_, b_)\
	ck_assert_int_ne((int)((a_) * 256), (int)((b_) * 256))

#define litest_assert_double_lt(a_, b_)\
	ck_assert_int_lt((int)((a_) * 256), (int)((b_) * 256))

#define litest_assert_double_le(a_, b_)\
	ck_assert_int_le((int)((a_) * 256), (int)((b_) * 256))

#define litest_assert_double_gt(a_, b_)\
	ck_assert_int_gt((int)((a_) * 256), (int)((b_) * 256))

#define litest_assert_double_ge(a_, b_)\
	ck_assert_int_ge((int)((a_) * 256), (int)((b_) * 256))

void litest_timeout_tap(void);
void litest_timeout_softbuttons(void);
void litest_timeout_buttonscroll(void);
void litest_timeout_finger_switch(void);

void litest_push_event_frame(struct litest_device *dev);
void litest_pop_event_frame(struct litest_device *dev);

/* this is a semi-mt device, so we keep track of the touches that the tests
 * send and modify them so that the first touch is always slot 0 and sends
 * the top-left of the bounding box, the second is always slot 1 and sends
 * the bottom-right of the bounding box.
 * Lifting any of two fingers terminates slot 1
 */
struct litest_semi_mt {
	int tracking_id;
	/* The actual touches requested by the test for the two slots
	 * in the 0..100 range used by litest */
	struct {
		double x, y;
	} touches[2];
};

void litest_semi_mt_touch_down(struct litest_device *d,
			       struct litest_semi_mt *semi_mt,
			       unsigned int slot,
			       double x, double y);
void litest_semi_mt_touch_move(struct litest_device *d,
			       struct litest_semi_mt *semi_mt,
			       unsigned int slot,
			       double x, double y);
void litest_semi_mt_touch_up(struct litest_device *d,
			     struct litest_semi_mt *semi_mt,
			     unsigned int slot);

#ifndef ck_assert_notnull
#define ck_assert_notnull(ptr) ck_assert_ptr_ne(ptr, NULL)
#endif

#endif /* LITEST_H */<|MERGE_RESOLUTION|>--- conflicted
+++ resolved
@@ -52,14 +52,11 @@
 	LITEST_SYNAPTICS_HOVER_SEMI_MT = -16,
 	LITEST_SYNAPTICS_TRACKPOINT_BUTTONS = -17,
 	LITEST_PROTOCOL_A_SCREEN = -18,
-<<<<<<< HEAD
-	LITEST_WACOM_BAMBOO = -19,
-	LITEST_WACOM_CINTIQ = -20,
-	LITEST_WACOM_INTUOS = -21,
-	LITEST_WACOM_ISDV4 = -22,
-=======
 	LITEST_WACOM_FINGER = -19,
->>>>>>> 9b865ba2
+	LITEST_WACOM_BAMBOO = -20,
+	LITEST_WACOM_CINTIQ = -21,
+	LITEST_WACOM_INTUOS = -22,
+	LITEST_WACOM_ISDV4 = -23,
 };
 
 enum litest_device_feature {
