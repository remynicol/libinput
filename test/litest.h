--- conflicted
+++ resolved
@@ -130,18 +130,15 @@
 	LITEST_SYNAPTICS_TRACKPOINT_BUTTONS = -17,
 	LITEST_PROTOCOL_A_SCREEN = -18,
 	LITEST_WACOM_FINGER = -19,
-<<<<<<< HEAD
-	LITEST_WACOM_BAMBOO = -20,
-	LITEST_WACOM_CINTIQ = -21,
-	LITEST_WACOM_INTUOS = -22,
-	LITEST_WACOM_ISDV4 = -23,
-=======
 	LITEST_KEYBOARD_BLACKWIDOW = -20,
 	LITEST_WHEEL_ONLY = -21,
 	LITEST_MOUSE_ROCCAT = -22,
 	LITEST_LOGITECH_TRACKBALL = -23,
 	LITEST_ATMEL_HOVER = -24,
->>>>>>> a6be4399
+	LITEST_WACOM_BAMBOO = -25,
+	LITEST_WACOM_CINTIQ = -26,
+	LITEST_WACOM_INTUOS = -27,
+	LITEST_WACOM_ISDV4 = -28,
 };
 
 enum litest_device_feature {
@@ -162,13 +159,10 @@
 	LITEST_FAKE_MT = 1 << 12,
 	LITEST_ABSOLUTE = 1 << 13,
 	LITEST_PROTOCOL_A = 1 << 14,
-<<<<<<< HEAD
-	LITEST_TABLET = 1 << 15,
-	LITEST_DISTANCE = 1 << 16,
-	LITEST_TOOL_SERIAL = 1 << 17,
-=======
 	LITEST_HOVER = 1 << 15,
->>>>>>> a6be4399
+	LITEST_TABLET = 1 << 16,
+	LITEST_DISTANCE = 1 << 17,
+	LITEST_TOOL_SERIAL = 1 << 18,
 };
 
 struct litest_device {
@@ -187,18 +181,17 @@
 	char *udev_rule_file;
 };
 
-<<<<<<< HEAD
 struct axis_replacement {
 	int32_t evcode;
 	int32_t value;
-=======
+};
+
 /* A loop range, resolves to:
    for (i = lower; i < upper; i++)
  */
 struct range {
 	int lower; /* inclusive */
 	int upper; /* exclusive */
->>>>>>> a6be4399
 };
 
 struct libinput *litest_create_context(void);
@@ -321,7 +314,6 @@
 				   double x1, double y1,
 				   double dx, double dy,
 				   int steps, int sleep_ms);
-<<<<<<< HEAD
 
 void litest_tablet_proximity_in(struct litest_device *d,
 				int x, int y,
@@ -331,7 +323,6 @@
 			  int x, int y,
 			  struct axis_replacement *axes);
 
-=======
 void litest_hover_start(struct litest_device *d,
 			unsigned int slot,
 			double x,
@@ -351,7 +342,6 @@
 				   double x1, double y1,
 				   double dx, double dy,
 				   int steps, int sleep_ms);
->>>>>>> a6be4399
 void litest_button_click(struct litest_device *d,
 			 unsigned int button,
 			 bool is_press);
