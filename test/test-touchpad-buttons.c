/*
 * Copyright © 2014 Red Hat, Inc.
 *
 * Permission is hereby granted, free of charge, to any person obtaining a
 * copy of this software and associated documentation files (the "Software"),
 * to deal in the Software without restriction, including without limitation
 * the rights to use, copy, modify, merge, publish, distribute, sublicense,
 * and/or sell copies of the Software, and to permit persons to whom the
 * Software is furnished to do so, subject to the following conditions:
 *
 * The above copyright notice and this permission notice (including the next
 * paragraph) shall be included in all copies or substantial portions of the
 * Software.
 *
 * THE SOFTWARE IS PROVIDED "AS IS", WITHOUT WARRANTY OF ANY KIND, EXPRESS OR
 * IMPLIED, INCLUDING BUT NOT LIMITED TO THE WARRANTIES OF MERCHANTABILITY,
 * FITNESS FOR A PARTICULAR PURPOSE AND NONINFRINGEMENT.  IN NO EVENT SHALL
 * THE AUTHORS OR COPYRIGHT HOLDERS BE LIABLE FOR ANY CLAIM, DAMAGES OR OTHER
 * LIABILITY, WHETHER IN AN ACTION OF CONTRACT, TORT OR OTHERWISE, ARISING
 * FROM, OUT OF OR IN CONNECTION WITH THE SOFTWARE OR THE USE OR OTHER
 * DEALINGS IN THE SOFTWARE.
 */

#include <config.h>

#include <check.h>
#include <errno.h>
#include <fcntl.h>
#include <libinput.h>
#include <unistd.h>

#include "libinput-util.h"
#include "litest.h"

START_TEST(touchpad_click_defaults_clickfinger)
{
	struct litest_device *dev = litest_current_device();
	struct libinput_device *device = dev->libinput_device;
	uint32_t methods, method;
	enum libinput_config_status status;

	/* call this test for apple touchpads */

	methods = libinput_device_config_click_get_methods(device);
	ck_assert(methods & LIBINPUT_CONFIG_CLICK_METHOD_BUTTON_AREAS);
	ck_assert(methods & LIBINPUT_CONFIG_CLICK_METHOD_CLICKFINGER);

	method = libinput_device_config_click_get_method(device);
	ck_assert_int_eq(method, LIBINPUT_CONFIG_CLICK_METHOD_CLICKFINGER);
	method = libinput_device_config_click_get_default_method(device);
	ck_assert_int_eq(method, LIBINPUT_CONFIG_CLICK_METHOD_CLICKFINGER);

	status = libinput_device_config_click_set_method(device,
							 LIBINPUT_CONFIG_CLICK_METHOD_BUTTON_AREAS);
	ck_assert_int_eq(status, LIBINPUT_CONFIG_STATUS_SUCCESS);
	status = libinput_device_config_click_set_method(device,
							 LIBINPUT_CONFIG_CLICK_METHOD_NONE);
	ck_assert_int_eq(status, LIBINPUT_CONFIG_STATUS_SUCCESS);
}
END_TEST

START_TEST(touchpad_click_defaults_btnarea)
{
	struct litest_device *dev = litest_current_device();
	struct libinput_device *device = dev->libinput_device;
	uint32_t methods, method;
	enum libinput_config_status status;

	/* call this test for non-apple clickpads */

	methods = libinput_device_config_click_get_methods(device);
	ck_assert(methods & LIBINPUT_CONFIG_CLICK_METHOD_CLICKFINGER);
	ck_assert(methods & LIBINPUT_CONFIG_CLICK_METHOD_BUTTON_AREAS);

	method = libinput_device_config_click_get_method(device);
	ck_assert_int_eq(method,  LIBINPUT_CONFIG_CLICK_METHOD_BUTTON_AREAS);
	method = libinput_device_config_click_get_default_method(device);
	ck_assert_int_eq(method,  LIBINPUT_CONFIG_CLICK_METHOD_BUTTON_AREAS);

	status = libinput_device_config_click_set_method(device,
							 LIBINPUT_CONFIG_CLICK_METHOD_CLICKFINGER);
	ck_assert_int_eq(status, LIBINPUT_CONFIG_STATUS_SUCCESS);
	status = libinput_device_config_click_set_method(device,
							 LIBINPUT_CONFIG_CLICK_METHOD_NONE);
	ck_assert_int_eq(status, LIBINPUT_CONFIG_STATUS_SUCCESS);
}
END_TEST

START_TEST(touchpad_click_defaults_none)
{
	struct litest_device *dev = litest_current_device();
	struct libinput_device *device = dev->libinput_device;
	uint32_t methods, method;
	enum libinput_config_status status;

<<<<<<< HEAD
	if (libevdev_get_id_vendor(dev->evdev) == VENDOR_ID_APPLE &&
	    libevdev_get_id_product(dev->evdev) == PRODUCT_ID_APPLE_APPLETOUCH)
		return;

	/* call this test for non-clickpads */
=======
	/* call this test for non-clickpads and non-touchpads */
>>>>>>> 02b18d11

	methods = libinput_device_config_click_get_methods(device);
	ck_assert_int_eq(methods, 0);

	method = libinput_device_config_click_get_method(device);
	ck_assert_int_eq(method, LIBINPUT_CONFIG_CLICK_METHOD_NONE);
	method = libinput_device_config_click_get_default_method(device);
	ck_assert_int_eq(method, LIBINPUT_CONFIG_CLICK_METHOD_NONE);

	status = libinput_device_config_click_set_method(device,
							 LIBINPUT_CONFIG_CLICK_METHOD_CLICKFINGER);
	ck_assert_int_eq(status, LIBINPUT_CONFIG_STATUS_UNSUPPORTED);
	status = libinput_device_config_click_set_method(device,
							 LIBINPUT_CONFIG_CLICK_METHOD_BUTTON_AREAS);
	ck_assert_int_eq(status, LIBINPUT_CONFIG_STATUS_UNSUPPORTED);
}
END_TEST

START_TEST(touchpad_1fg_clickfinger)
{
	struct litest_device *dev = litest_current_device();
	struct libinput *li = dev->libinput;

	litest_enable_clickfinger(dev);

	litest_drain_events(li);

	litest_touch_down(dev, 0, 50, 50);
	litest_event(dev, EV_KEY, BTN_LEFT, 1);
	litest_event(dev, EV_SYN, SYN_REPORT, 0);
	litest_event(dev, EV_KEY, BTN_LEFT, 0);
	litest_event(dev, EV_SYN, SYN_REPORT, 0);
	litest_touch_up(dev, 0);

	libinput_dispatch(li);

	litest_assert_button_event(li, BTN_LEFT,
				   LIBINPUT_BUTTON_STATE_PRESSED);
	litest_assert_button_event(li, BTN_LEFT,
				   LIBINPUT_BUTTON_STATE_RELEASED);
}
END_TEST

START_TEST(touchpad_1fg_clickfinger_no_touch)
{
	struct litest_device *dev = litest_current_device();
	struct libinput *li = dev->libinput;

	litest_enable_clickfinger(dev);

	litest_drain_events(li);

	litest_event(dev, EV_KEY, BTN_LEFT, 1);
	litest_event(dev, EV_SYN, SYN_REPORT, 0);
	litest_event(dev, EV_KEY, BTN_LEFT, 0);
	litest_event(dev, EV_SYN, SYN_REPORT, 0);

	libinput_dispatch(li);

	litest_assert_button_event(li, BTN_LEFT,
				   LIBINPUT_BUTTON_STATE_PRESSED);
	litest_assert_button_event(li, BTN_LEFT,
				   LIBINPUT_BUTTON_STATE_RELEASED);
}
END_TEST

START_TEST(touchpad_2fg_clickfinger)
{
	struct litest_device *dev = litest_current_device();
	struct libinput *li = dev->libinput;

	litest_enable_clickfinger(dev);

	litest_drain_events(li);

	litest_touch_down(dev, 0, 50, 50);
	litest_touch_down(dev, 1, 70, 70);
	litest_event(dev, EV_KEY, BTN_LEFT, 1);
	litest_event(dev, EV_SYN, SYN_REPORT, 0);
	litest_event(dev, EV_KEY, BTN_LEFT, 0);
	litest_event(dev, EV_SYN, SYN_REPORT, 0);
	litest_touch_up(dev, 0);
	litest_touch_up(dev, 1);

	libinput_dispatch(li);

	litest_assert_button_event(li, BTN_RIGHT,
				   LIBINPUT_BUTTON_STATE_PRESSED);
	litest_assert_button_event(li, BTN_RIGHT,
				   LIBINPUT_BUTTON_STATE_RELEASED);
}
END_TEST

START_TEST(touchpad_3fg_clickfinger)
{
	struct litest_device *dev = litest_current_device();
	struct libinput *li = dev->libinput;

	if (libevdev_get_num_slots(dev->evdev) < 3)
		return;

	litest_enable_clickfinger(dev);

	litest_drain_events(li);

	litest_touch_down(dev, 0, 50, 50);
	litest_touch_down(dev, 1, 60, 70);
	litest_touch_down(dev, 2, 70, 70);
	litest_event(dev, EV_KEY, BTN_LEFT, 1);
	litest_event(dev, EV_SYN, SYN_REPORT, 0);
	litest_event(dev, EV_KEY, BTN_LEFT, 0);
	litest_event(dev, EV_SYN, SYN_REPORT, 0);
	litest_touch_up(dev, 0);
	litest_touch_up(dev, 1);
	litest_touch_up(dev, 2);

	libinput_dispatch(li);

	litest_assert_button_event(li,
				   BTN_MIDDLE,
				   LIBINPUT_BUTTON_STATE_PRESSED);
	litest_assert_button_event(li,
				   BTN_MIDDLE,
				   LIBINPUT_BUTTON_STATE_RELEASED);
}
END_TEST

START_TEST(touchpad_3fg_clickfinger_btntool)
{
	struct litest_device *dev = litest_current_device();
	struct libinput *li = dev->libinput;

	if (libevdev_get_num_slots(dev->evdev) >= 3 ||
	    !libevdev_has_event_code(dev->evdev, EV_KEY, BTN_TOOL_TRIPLETAP))
		return;

	litest_enable_clickfinger(dev);

	litest_drain_events(li);

	litest_touch_down(dev, 0, 50, 50);
	litest_touch_down(dev, 1, 60, 70);
	litest_event(dev, EV_KEY, BTN_TOOL_DOUBLETAP, 0);
	litest_event(dev, EV_KEY, BTN_TOOL_TRIPLETAP, 1);
	litest_event(dev, EV_SYN, SYN_REPORT, 0);
	litest_event(dev, EV_KEY, BTN_LEFT, 1);
	litest_event(dev, EV_SYN, SYN_REPORT, 0);
	litest_event(dev, EV_KEY, BTN_LEFT, 0);
	litest_event(dev, EV_SYN, SYN_REPORT, 0);
	litest_event(dev, EV_KEY, BTN_TOOL_DOUBLETAP, 1);
	litest_event(dev, EV_KEY, BTN_TOOL_TRIPLETAP, 0);
	litest_event(dev, EV_SYN, SYN_REPORT, 0);
	litest_touch_up(dev, 0);
	litest_touch_up(dev, 1);

	libinput_dispatch(li);

	litest_assert_button_event(li,
				   BTN_MIDDLE,
				   LIBINPUT_BUTTON_STATE_PRESSED);
	litest_assert_button_event(li,
				   BTN_MIDDLE,
				   LIBINPUT_BUTTON_STATE_RELEASED);
}
END_TEST

START_TEST(touchpad_4fg_clickfinger)
{
	struct litest_device *dev = litest_current_device();
	struct libinput *li = dev->libinput;
	struct libinput_event *event;

	if (libevdev_get_num_slots(dev->evdev) < 4)
		return;

	litest_enable_clickfinger(dev);

	litest_drain_events(li);

	litest_touch_down(dev, 0, 50, 50);
	litest_touch_down(dev, 1, 60, 70);
	litest_touch_down(dev, 2, 70, 70);
	litest_touch_down(dev, 3, 80, 70);
	litest_event(dev, EV_KEY, BTN_LEFT, 1);
	litest_event(dev, EV_SYN, SYN_REPORT, 0);
	litest_event(dev, EV_KEY, BTN_LEFT, 0);
	litest_event(dev, EV_SYN, SYN_REPORT, 0);
	litest_touch_up(dev, 0);
	litest_touch_up(dev, 1);
	litest_touch_up(dev, 2);
	litest_touch_up(dev, 3);

	libinput_dispatch(li);

	litest_wait_for_event(li);
	event = libinput_get_event(li);
	litest_is_button_event(event,
			       BTN_MIDDLE,
			       LIBINPUT_BUTTON_STATE_PRESSED);
	libinput_event_destroy(event);
	event = libinput_get_event(li);
	litest_is_button_event(event,
			       BTN_MIDDLE,
			       LIBINPUT_BUTTON_STATE_RELEASED);
	libinput_event_destroy(event);

	litest_assert_empty_queue(li);
}
END_TEST

START_TEST(touchpad_4fg_clickfinger_btntool_2slots)
{
	struct litest_device *dev = litest_current_device();
	struct libinput *li = dev->libinput;
	struct libinput_event *event;

	if (libevdev_get_num_slots(dev->evdev) >= 3 ||
	    !libevdev_has_event_code(dev->evdev, EV_KEY, BTN_TOOL_QUADTAP))
		return;

	litest_enable_clickfinger(dev);

	litest_drain_events(li);

	litest_touch_down(dev, 0, 50, 50);
	litest_touch_down(dev, 1, 60, 70);
	litest_event(dev, EV_KEY, BTN_TOOL_DOUBLETAP, 0);
	litest_event(dev, EV_KEY, BTN_TOOL_QUADTAP, 1);
	litest_event(dev, EV_SYN, SYN_REPORT, 0);
	litest_event(dev, EV_KEY, BTN_LEFT, 1);
	litest_event(dev, EV_SYN, SYN_REPORT, 0);
	litest_event(dev, EV_KEY, BTN_LEFT, 0);
	litest_event(dev, EV_SYN, SYN_REPORT, 0);
	litest_event(dev, EV_KEY, BTN_TOOL_DOUBLETAP, 1);
	litest_event(dev, EV_KEY, BTN_TOOL_QUADTAP, 0);
	litest_event(dev, EV_SYN, SYN_REPORT, 0);
	litest_touch_up(dev, 0);
	litest_touch_up(dev, 1);

	litest_wait_for_event(li);
	event = libinput_get_event(li);
	litest_is_button_event(event,
			       BTN_MIDDLE,
			       LIBINPUT_BUTTON_STATE_PRESSED);
	libinput_event_destroy(event);
	event = libinput_get_event(li);
	litest_is_button_event(event,
			       BTN_MIDDLE,
			       LIBINPUT_BUTTON_STATE_RELEASED);
	libinput_event_destroy(event);

	litest_assert_empty_queue(li);
}
END_TEST

START_TEST(touchpad_4fg_clickfinger_btntool_3slots)
{
	struct litest_device *dev = litest_current_device();
	struct libinput *li = dev->libinput;
	struct libinput_event *event;

	if (libevdev_get_num_slots(dev->evdev) >= 4 ||
	    libevdev_get_num_slots(dev->evdev) < 3 ||
	    !libevdev_has_event_code(dev->evdev, EV_KEY, BTN_TOOL_TRIPLETAP))
		return;

	litest_enable_clickfinger(dev);

	litest_drain_events(li);

	litest_touch_down(dev, 0, 50, 50);
	litest_touch_down(dev, 1, 60, 70);
	litest_touch_down(dev, 2, 70, 70);
	litest_event(dev, EV_KEY, BTN_TOOL_TRIPLETAP, 0);
	litest_event(dev, EV_KEY, BTN_TOOL_QUADTAP, 1);
	litest_event(dev, EV_SYN, SYN_REPORT, 0);
	litest_event(dev, EV_KEY, BTN_LEFT, 1);
	litest_event(dev, EV_SYN, SYN_REPORT, 0);
	litest_event(dev, EV_KEY, BTN_LEFT, 0);
	litest_event(dev, EV_SYN, SYN_REPORT, 0);
	litest_event(dev, EV_KEY, BTN_TOOL_TRIPLETAP, 1);
	litest_event(dev, EV_KEY, BTN_TOOL_QUADTAP, 0);
	litest_event(dev, EV_SYN, SYN_REPORT, 0);
	litest_touch_up(dev, 0);
	litest_touch_up(dev, 1);
	litest_touch_up(dev, 2);

	libinput_dispatch(li);

	litest_wait_for_event(li);
	event = libinput_get_event(li);
	litest_is_button_event(event,
			       BTN_MIDDLE,
			       LIBINPUT_BUTTON_STATE_PRESSED);
	libinput_event_destroy(event);
	event = libinput_get_event(li);
	litest_is_button_event(event,
			       BTN_MIDDLE,
			       LIBINPUT_BUTTON_STATE_RELEASED);
	libinput_event_destroy(event);

	litest_assert_empty_queue(li);
}
END_TEST

START_TEST(touchpad_2fg_clickfinger_distance)
{
	struct litest_device *dev = litest_current_device();
	struct libinput *li = dev->libinput;
	double w, h;
	bool small_touchpad = false;
	unsigned int expected_button;

	if (libinput_device_get_size(dev->libinput_device, &w, &h) == 0 &&
	    h < 50.0)
		small_touchpad = true;

	litest_enable_clickfinger(dev);

	litest_drain_events(li);

	litest_touch_down(dev, 0, 90, 50);
	litest_touch_down(dev, 1, 10, 50);
	litest_event(dev, EV_KEY, BTN_LEFT, 1);
	litest_event(dev, EV_SYN, SYN_REPORT, 0);
	litest_event(dev, EV_KEY, BTN_LEFT, 0);
	litest_event(dev, EV_SYN, SYN_REPORT, 0);
	litest_touch_up(dev, 0);
	litest_touch_up(dev, 1);

	litest_assert_button_event(li,
				   BTN_LEFT,
				   LIBINPUT_BUTTON_STATE_PRESSED);
	litest_assert_button_event(li,
				   BTN_LEFT,
				   LIBINPUT_BUTTON_STATE_RELEASED);

	litest_assert_empty_queue(li);

	litest_touch_down(dev, 0, 50, 5);
	litest_touch_down(dev, 1, 50, 95);
	litest_event(dev, EV_KEY, BTN_LEFT, 1);
	litest_event(dev, EV_SYN, SYN_REPORT, 0);
	litest_event(dev, EV_KEY, BTN_LEFT, 0);
	litest_event(dev, EV_SYN, SYN_REPORT, 0);
	litest_touch_up(dev, 0);
	litest_touch_up(dev, 1);

	/* if the touchpad is small enough, we expect all fingers to count
	 * for clickfinger */
	if (small_touchpad)
		expected_button = BTN_RIGHT;
	else
		expected_button = BTN_LEFT;

	litest_assert_button_event(li,
				   expected_button,
				   LIBINPUT_BUTTON_STATE_PRESSED);
	litest_assert_button_event(li,
				   expected_button,
				   LIBINPUT_BUTTON_STATE_RELEASED);
}
END_TEST

START_TEST(touchpad_3fg_clickfinger_distance)
{
	struct litest_device *dev = litest_current_device();
	struct libinput *li = dev->libinput;

	if (libevdev_get_num_slots(dev->evdev) < 3)
		return;

	litest_enable_clickfinger(dev);

	litest_drain_events(li);

	litest_touch_down(dev, 0, 90, 90);
	litest_touch_down(dev, 1, 10, 15);
	litest_touch_down(dev, 2, 10, 15);
	litest_event(dev, EV_SYN, SYN_REPORT, 0);
	litest_event(dev, EV_KEY, BTN_LEFT, 1);
	litest_event(dev, EV_SYN, SYN_REPORT, 0);
	litest_event(dev, EV_KEY, BTN_LEFT, 0);
	litest_event(dev, EV_SYN, SYN_REPORT, 0);
	litest_event(dev, EV_SYN, SYN_REPORT, 0);
	litest_touch_up(dev, 0);
	litest_touch_up(dev, 1);
	litest_touch_up(dev, 2);

	litest_assert_button_event(li,
				   BTN_MIDDLE,
				   LIBINPUT_BUTTON_STATE_PRESSED);
	litest_assert_button_event(li,
				   BTN_MIDDLE,
				   LIBINPUT_BUTTON_STATE_RELEASED);
}
END_TEST

START_TEST(touchpad_3fg_clickfinger_distance_btntool)
{
	struct litest_device *dev = litest_current_device();
	struct libinput *li = dev->libinput;

	if (libevdev_get_num_slots(dev->evdev) > 2)
		return;

	litest_enable_clickfinger(dev);

	litest_drain_events(li);

	litest_touch_down(dev, 0, 90, 90);
	litest_touch_down(dev, 1, 10, 15);
	libinput_dispatch(li);
	litest_event(dev, EV_KEY, BTN_TOOL_DOUBLETAP, 0);
	litest_event(dev, EV_KEY, BTN_TOOL_TRIPLETAP, 1);
	litest_event(dev, EV_SYN, SYN_REPORT, 0);
	libinput_dispatch(li);
	litest_event(dev, EV_KEY, BTN_LEFT, 1);
	litest_event(dev, EV_SYN, SYN_REPORT, 0);
	litest_event(dev, EV_KEY, BTN_LEFT, 0);
	litest_event(dev, EV_SYN, SYN_REPORT, 0);
	litest_event(dev, EV_KEY, BTN_TOOL_DOUBLETAP, 1);
	litest_event(dev, EV_KEY, BTN_TOOL_TRIPLETAP, 0);
	litest_event(dev, EV_SYN, SYN_REPORT, 0);
	litest_touch_up(dev, 0);
	litest_touch_up(dev, 1);

	litest_assert_button_event(li,
				   BTN_MIDDLE,
				   LIBINPUT_BUTTON_STATE_PRESSED);
	litest_assert_button_event(li,
				   BTN_MIDDLE,
				   LIBINPUT_BUTTON_STATE_RELEASED);
}
END_TEST

START_TEST(touchpad_2fg_clickfinger_bottom)
{
	struct litest_device *dev = litest_current_device();
	struct libinput *li = dev->libinput;

	/* this test is run for the T440s touchpad only, makes getting the
	 * mm correct easier */

	libinput_device_config_click_set_method(dev->libinput_device,
						LIBINPUT_CONFIG_CLICK_METHOD_CLICKFINGER);
	litest_drain_events(li);

	/* one above, one below the magic line, vert spread ca 27mm */
	litest_touch_down(dev, 0, 40, 60);
	litest_touch_down(dev, 1, 60, 100);
	litest_event(dev, EV_KEY, BTN_LEFT, 1);
	litest_event(dev, EV_SYN, SYN_REPORT, 0);
	litest_event(dev, EV_KEY, BTN_LEFT, 0);
	litest_event(dev, EV_SYN, SYN_REPORT, 0);
	litest_touch_up(dev, 0);
	litest_touch_up(dev, 1);

	litest_assert_button_event(li,
				   BTN_LEFT,
				   LIBINPUT_BUTTON_STATE_PRESSED);
	litest_assert_button_event(li,
				   BTN_LEFT,
				   LIBINPUT_BUTTON_STATE_RELEASED);

	litest_assert_empty_queue(li);

	/* both below the magic line */
	litest_touch_down(dev, 0, 40, 100);
	litest_touch_down(dev, 1, 60, 95);
	litest_event(dev, EV_KEY, BTN_LEFT, 1);
	litest_event(dev, EV_SYN, SYN_REPORT, 0);
	litest_event(dev, EV_KEY, BTN_LEFT, 0);
	litest_event(dev, EV_SYN, SYN_REPORT, 0);
	litest_touch_up(dev, 0);
	litest_touch_up(dev, 1);

	litest_assert_button_event(li,
				   BTN_RIGHT,
				   LIBINPUT_BUTTON_STATE_PRESSED);
	litest_assert_button_event(li,
				   BTN_RIGHT,
				   LIBINPUT_BUTTON_STATE_RELEASED);

	/* one above, one below the magic line, vert spread 17mm */
	litest_touch_down(dev, 0, 50, 75);
	litest_touch_down(dev, 1, 55, 100);
	litest_event(dev, EV_KEY, BTN_LEFT, 1);
	litest_event(dev, EV_SYN, SYN_REPORT, 0);
	litest_event(dev, EV_KEY, BTN_LEFT, 0);
	litest_event(dev, EV_SYN, SYN_REPORT, 0);
	litest_touch_up(dev, 0);
	litest_touch_up(dev, 1);

	litest_assert_button_event(li,
				   BTN_RIGHT,
				   LIBINPUT_BUTTON_STATE_PRESSED);
	litest_assert_button_event(li,
				   BTN_RIGHT,
				   LIBINPUT_BUTTON_STATE_RELEASED);
}
END_TEST

START_TEST(touchpad_clickfinger_to_area_method)
{
	struct litest_device *dev = litest_current_device();
	struct libinput *li = dev->libinput;

	litest_drain_events(li);

	litest_enable_buttonareas(dev);

	litest_touch_down(dev, 0, 95, 95);
	litest_event(dev, EV_KEY, BTN_LEFT, 1);
	litest_event(dev, EV_SYN, SYN_REPORT, 0);
	litest_event(dev, EV_KEY, BTN_LEFT, 0);
	litest_event(dev, EV_SYN, SYN_REPORT, 0);
	litest_touch_up(dev, 0);
	libinput_dispatch(li);

	litest_assert_button_event(li, BTN_RIGHT,
				   LIBINPUT_BUTTON_STATE_PRESSED);
	litest_assert_button_event(li, BTN_RIGHT,
				   LIBINPUT_BUTTON_STATE_RELEASED);

	litest_enable_clickfinger(dev);

	litest_drain_events(li);

	/* use bottom right corner to catch accidental softbutton right */
	litest_touch_down(dev, 0, 95, 95);
	litest_event(dev, EV_KEY, BTN_LEFT, 1);
	litest_event(dev, EV_SYN, SYN_REPORT, 0);
	litest_event(dev, EV_KEY, BTN_LEFT, 0);
	litest_event(dev, EV_SYN, SYN_REPORT, 0);
	litest_touch_up(dev, 0);
	libinput_dispatch(li);

	litest_assert_button_event(li, BTN_LEFT,
				   LIBINPUT_BUTTON_STATE_PRESSED);
	litest_assert_button_event(li, BTN_LEFT,
				   LIBINPUT_BUTTON_STATE_RELEASED);

}
END_TEST

START_TEST(touchpad_clickfinger_to_area_method_while_down)
{
	struct litest_device *dev = litest_current_device();
	struct libinput *li = dev->libinput;

	litest_drain_events(li);

	litest_enable_buttonareas(dev);

	litest_touch_down(dev, 0, 95, 95);
	litest_event(dev, EV_KEY, BTN_LEFT, 1);
	litest_event(dev, EV_SYN, SYN_REPORT, 0);
	libinput_dispatch(li);
	litest_assert_button_event(li, BTN_RIGHT,
				   LIBINPUT_BUTTON_STATE_PRESSED);

	litest_enable_clickfinger(dev);

	litest_event(dev, EV_KEY, BTN_LEFT, 0);
	litest_event(dev, EV_SYN, SYN_REPORT, 0);
	litest_touch_up(dev, 0);
	libinput_dispatch(li);

	litest_assert_button_event(li, BTN_RIGHT,
				   LIBINPUT_BUTTON_STATE_RELEASED);

	litest_drain_events(li);

	/* use bottom right corner to catch accidental softbutton right */
	litest_touch_down(dev, 0, 95, 95);
	litest_event(dev, EV_KEY, BTN_LEFT, 1);
	litest_event(dev, EV_SYN, SYN_REPORT, 0);
	litest_event(dev, EV_KEY, BTN_LEFT, 0);
	litest_event(dev, EV_SYN, SYN_REPORT, 0);
	litest_touch_up(dev, 0);
	libinput_dispatch(li);

	litest_assert_button_event(li, BTN_LEFT,
				   LIBINPUT_BUTTON_STATE_PRESSED);
	litest_assert_button_event(li, BTN_LEFT,
				   LIBINPUT_BUTTON_STATE_RELEASED);

}
END_TEST

START_TEST(touchpad_area_to_clickfinger_method)
{
	struct litest_device *dev = litest_current_device();
	struct libinput *li = dev->libinput;

	litest_enable_clickfinger(dev);

	litest_drain_events(li);

	/* use bottom right corner to catch accidental softbutton right */
	litest_touch_down(dev, 0, 95, 95);
	litest_event(dev, EV_KEY, BTN_LEFT, 1);
	litest_event(dev, EV_SYN, SYN_REPORT, 0);
	litest_event(dev, EV_KEY, BTN_LEFT, 0);
	litest_event(dev, EV_SYN, SYN_REPORT, 0);
	litest_touch_up(dev, 0);
	libinput_dispatch(li);

	litest_assert_button_event(li, BTN_LEFT,
				   LIBINPUT_BUTTON_STATE_PRESSED);
	litest_assert_button_event(li, BTN_LEFT,
				   LIBINPUT_BUTTON_STATE_RELEASED);

	litest_enable_buttonareas(dev);

	litest_touch_down(dev, 0, 95, 95);
	litest_event(dev, EV_KEY, BTN_LEFT, 1);
	litest_event(dev, EV_SYN, SYN_REPORT, 0);
	litest_event(dev, EV_KEY, BTN_LEFT, 0);
	litest_event(dev, EV_SYN, SYN_REPORT, 0);
	litest_touch_up(dev, 0);
	libinput_dispatch(li);

	litest_assert_button_event(li, BTN_RIGHT,
				   LIBINPUT_BUTTON_STATE_PRESSED);
	litest_assert_button_event(li, BTN_RIGHT,
				   LIBINPUT_BUTTON_STATE_RELEASED);

}
END_TEST

START_TEST(touchpad_area_to_clickfinger_method_while_down)
{
	struct litest_device *dev = litest_current_device();
	struct libinput *li = dev->libinput;

	litest_enable_clickfinger(dev);

	litest_drain_events(li);

	/* use bottom right corner to catch accidental softbutton right */
	litest_touch_down(dev, 0, 95, 95);
	litest_event(dev, EV_KEY, BTN_LEFT, 1);
	litest_event(dev, EV_SYN, SYN_REPORT, 0);
	litest_assert_button_event(li, BTN_LEFT,
				   LIBINPUT_BUTTON_STATE_PRESSED);

	litest_enable_buttonareas(dev);

	litest_event(dev, EV_KEY, BTN_LEFT, 0);
	litest_event(dev, EV_SYN, SYN_REPORT, 0);
	litest_touch_up(dev, 0);
	libinput_dispatch(li);

	litest_assert_button_event(li, BTN_LEFT,
				   LIBINPUT_BUTTON_STATE_RELEASED);

	litest_touch_down(dev, 0, 95, 95);
	litest_event(dev, EV_KEY, BTN_LEFT, 1);
	litest_event(dev, EV_SYN, SYN_REPORT, 0);
	litest_event(dev, EV_KEY, BTN_LEFT, 0);
	litest_event(dev, EV_SYN, SYN_REPORT, 0);
	litest_touch_up(dev, 0);
	libinput_dispatch(li);

	litest_assert_button_event(li, BTN_RIGHT,
				   LIBINPUT_BUTTON_STATE_PRESSED);
	litest_assert_button_event(li, BTN_RIGHT,
				   LIBINPUT_BUTTON_STATE_RELEASED);

}
END_TEST

START_TEST(touchpad_clickfinger_3fg_tool_position)
{
	struct litest_device *dev = litest_current_device();
	struct libinput *li = dev->libinput;

	litest_enable_clickfinger(dev);
	litest_drain_events(li);

	/* one in thumb area, one in normal area + TRIPLETAP. spread is wide
	 * but any 3fg touch+click counts as middle */
	litest_touch_down(dev, 0, 5, 99);
	litest_touch_down(dev, 1, 90, 15);
	litest_event(dev, EV_KEY, BTN_TOOL_DOUBLETAP, 0);
	litest_event(dev, EV_KEY, BTN_TOOL_TRIPLETAP, 1);
	litest_event(dev, EV_SYN, SYN_REPORT, 0);
	libinput_dispatch(li);

	litest_event(dev, EV_KEY, BTN_LEFT, 1);
	litest_event(dev, EV_SYN, SYN_REPORT, 0);
	litest_event(dev, EV_KEY, BTN_LEFT, 0);
	litest_event(dev, EV_SYN, SYN_REPORT, 0);
	libinput_dispatch(li);

	litest_assert_button_event(li, BTN_MIDDLE,
				   LIBINPUT_BUTTON_STATE_PRESSED);
	litest_assert_button_event(li, BTN_MIDDLE,
				   LIBINPUT_BUTTON_STATE_RELEASED);
}
END_TEST

START_TEST(touchpad_clickfinger_4fg_tool_position)
{
	struct litest_device *dev = litest_current_device();
	struct libinput *li = dev->libinput;

	litest_enable_clickfinger(dev);
	litest_drain_events(li);

	litest_touch_down(dev, 0, 5, 99);
	litest_touch_down(dev, 1, 90, 15);
	litest_event(dev, EV_KEY, BTN_TOOL_DOUBLETAP, 0);
	litest_event(dev, EV_KEY, BTN_TOOL_QUADTAP, 1);
	litest_event(dev, EV_SYN, SYN_REPORT, 0);
	libinput_dispatch(li);

	litest_event(dev, EV_KEY, BTN_LEFT, 1);
	litest_event(dev, EV_SYN, SYN_REPORT, 0);
	litest_event(dev, EV_KEY, BTN_LEFT, 0);
	litest_event(dev, EV_SYN, SYN_REPORT, 0);
	libinput_dispatch(li);

	litest_assert_button_event(li,
				   BTN_MIDDLE,
				   LIBINPUT_BUTTON_STATE_PRESSED);
	litest_assert_button_event(li,
				   BTN_MIDDLE,
				   LIBINPUT_BUTTON_STATE_RELEASED);
}
END_TEST

START_TEST(touchpad_clickfinger_appletouch_config)
{
	struct litest_device *dev = litest_current_device();
	struct libinput_device *device = dev->libinput_device;
	uint32_t methods, method;
	enum libinput_config_status status;

	methods = libinput_device_config_click_get_methods(device);
	ck_assert(!(methods & LIBINPUT_CONFIG_CLICK_METHOD_BUTTON_AREAS));
	ck_assert(methods & LIBINPUT_CONFIG_CLICK_METHOD_CLICKFINGER);

	method = libinput_device_config_click_get_method(device);
	ck_assert_int_eq(method, LIBINPUT_CONFIG_CLICK_METHOD_CLICKFINGER);

	status = libinput_device_config_click_set_method(device,
							 LIBINPUT_CONFIG_CLICK_METHOD_BUTTON_AREAS);
	ck_assert_int_eq(status, LIBINPUT_CONFIG_STATUS_UNSUPPORTED);
	status = libinput_device_config_click_set_method(device,
							 LIBINPUT_CONFIG_CLICK_METHOD_NONE);
	ck_assert_int_eq(status, LIBINPUT_CONFIG_STATUS_SUCCESS);
}
END_TEST

START_TEST(touchpad_clickfinger_appletouch_1fg)
{
	struct litest_device *dev = litest_current_device();
	struct libinput *li = dev->libinput;

	litest_enable_clickfinger(dev);

	litest_drain_events(li);

	litest_touch_down(dev, 0, 50, 50);
	litest_event(dev, EV_KEY, BTN_LEFT, 1);
	litest_event(dev, EV_SYN, SYN_REPORT, 0);
	litest_event(dev, EV_KEY, BTN_LEFT, 0);
	litest_event(dev, EV_SYN, SYN_REPORT, 0);
	litest_touch_up(dev, 0);

	libinput_dispatch(li);

	litest_assert_button_event(li, BTN_LEFT,
				   LIBINPUT_BUTTON_STATE_PRESSED);
	litest_assert_button_event(li, BTN_LEFT,
				   LIBINPUT_BUTTON_STATE_RELEASED);
}
END_TEST

START_TEST(touchpad_clickfinger_appletouch_2fg)
{
	struct litest_device *dev = litest_current_device();
	struct libinput *li = dev->libinput;

	litest_enable_clickfinger(dev);

	litest_drain_events(li);

	litest_touch_down(dev, 0, 50, 50);
	litest_touch_down(dev, 1, 50, 50);
	litest_event(dev, EV_KEY, BTN_LEFT, 1);
	litest_event(dev, EV_SYN, SYN_REPORT, 0);
	litest_event(dev, EV_KEY, BTN_LEFT, 0);
	litest_event(dev, EV_SYN, SYN_REPORT, 0);
	litest_touch_up(dev, 0);
	litest_touch_up(dev, 1);

	libinput_dispatch(li);

	litest_assert_button_event(li, BTN_RIGHT,
				   LIBINPUT_BUTTON_STATE_PRESSED);
	litest_assert_button_event(li, BTN_RIGHT,
				   LIBINPUT_BUTTON_STATE_RELEASED);
}
END_TEST

START_TEST(touchpad_clickfinger_appletouch_3fg)
{
	struct litest_device *dev = litest_current_device();
	struct libinput *li = dev->libinput;

	litest_enable_clickfinger(dev);

	litest_drain_events(li);

	litest_touch_down(dev, 0, 50, 50);
	litest_touch_down(dev, 1, 50, 50);
	litest_touch_down(dev, 2, 50, 50);
	litest_event(dev, EV_KEY, BTN_LEFT, 1);
	litest_event(dev, EV_SYN, SYN_REPORT, 0);
	litest_event(dev, EV_KEY, BTN_LEFT, 0);
	litest_event(dev, EV_SYN, SYN_REPORT, 0);
	litest_touch_up(dev, 0);
	litest_touch_up(dev, 1);
	litest_touch_up(dev, 2);

	libinput_dispatch(li);

	litest_assert_button_event(li, BTN_MIDDLE,
				   LIBINPUT_BUTTON_STATE_PRESSED);
	litest_assert_button_event(li, BTN_MIDDLE,
				   LIBINPUT_BUTTON_STATE_RELEASED);
}
END_TEST

START_TEST(touchpad_btn_left)
{
	struct litest_device *dev = litest_current_device();
	struct libinput *li = dev->libinput;

	litest_drain_events(li);

	litest_event(dev, EV_KEY, BTN_LEFT, 1);
	litest_event(dev, EV_SYN, SYN_REPORT, 0);
	litest_event(dev, EV_KEY, BTN_LEFT, 0);
	litest_event(dev, EV_SYN, SYN_REPORT, 0);

	libinput_dispatch(li);

	litest_assert_button_event(li, BTN_LEFT,
				   LIBINPUT_BUTTON_STATE_PRESSED);
	litest_assert_button_event(li, BTN_LEFT,
				   LIBINPUT_BUTTON_STATE_RELEASED);
}
END_TEST

START_TEST(clickpad_btn_left)
{
	struct litest_device *dev = litest_current_device();
	struct libinput *li = dev->libinput;

	litest_enable_buttonareas(dev);

	litest_drain_events(li);

	/* A clickpad always needs a finger down to tell where the
	   click happens */
	litest_event(dev, EV_KEY, BTN_LEFT, 1);
	litest_event(dev, EV_SYN, SYN_REPORT, 0);
	litest_event(dev, EV_KEY, BTN_LEFT, 0);
	litest_event(dev, EV_SYN, SYN_REPORT, 0);

	libinput_dispatch(li);
	ck_assert_int_eq(libinput_next_event_type(li), LIBINPUT_EVENT_NONE);
}
END_TEST

START_TEST(clickpad_click_n_drag)
{
	struct litest_device *dev = litest_current_device();
	struct libinput *li = dev->libinput;

	litest_drain_events(li);

	litest_touch_down(dev, 0, 50, 50);
	litest_event(dev, EV_KEY, BTN_LEFT, 1);
	litest_event(dev, EV_SYN, SYN_REPORT, 0);

	libinput_dispatch(li);
	litest_assert_button_event(li, BTN_LEFT,
				   LIBINPUT_BUTTON_STATE_PRESSED);

	libinput_dispatch(li);
	ck_assert_int_eq(libinput_next_event_type(li), LIBINPUT_EVENT_NONE);

	/* now put a second finger down */
	litest_touch_down(dev, 1, 70, 70);
	litest_touch_move_to(dev, 1, 70, 70, 80, 50, 5, 0);
	litest_touch_up(dev, 1);

	litest_assert_only_typed_events(li, LIBINPUT_EVENT_POINTER_MOTION);

	litest_event(dev, EV_KEY, BTN_LEFT, 0);
	litest_event(dev, EV_SYN, SYN_REPORT, 0);
	litest_touch_up(dev, 0);

	litest_assert_button_event(li, BTN_LEFT,
				   LIBINPUT_BUTTON_STATE_RELEASED);
}
END_TEST

START_TEST(clickpad_finger_pin)
{
	struct litest_device *dev = litest_current_device();
	struct libinput *li = dev->libinput;
	struct libevdev *evdev = dev->evdev;
	const struct input_absinfo *abs;
	double w, h;
	double dist;

	abs = libevdev_get_abs_info(evdev, ABS_MT_POSITION_X);
	ck_assert_notnull(abs);
	if (abs->resolution == 0)
		return;

	if (libinput_device_get_size(dev->libinput_device, &w, &h) != 0)
		return;

	dist = 100.0/max(w, h);

	litest_drain_events(li);

	/* make sure the movement generates pointer events when
	   not pinned */
	litest_touch_down(dev, 0, 50, 50);
	litest_touch_move_to(dev, 0, 50, 50, 52, 52, 10, 1);
	litest_touch_move_to(dev, 0, 52, 52, 48, 48, 10, 1);
	litest_touch_move_to(dev, 0, 48, 48, 50, 50, 10, 1);
	litest_assert_only_typed_events(li, LIBINPUT_EVENT_POINTER_MOTION);

	litest_button_click(dev, BTN_LEFT, true);
	litest_drain_events(li);

	litest_touch_move_to(dev, 0, 50, 50, 50 + dist, 50 + dist, 10, 1);
	litest_touch_move_to(dev, 0, 50 + dist, 50 + dist, 50, 50, 10, 1);
	litest_touch_move_to(dev, 0, 50, 50, 50 - dist, 50 - dist, 10, 1);

	litest_assert_empty_queue(li);

	litest_button_click(dev, BTN_LEFT, false);
	litest_assert_only_typed_events(li, LIBINPUT_EVENT_POINTER_BUTTON);

	/* still pinned after release */
	litest_touch_move_to(dev, 0, 50, 50, 50 + dist, 50 + dist, 10, 1);
	litest_touch_move_to(dev, 0, 50 + dist, 50 + dist, 50, 50, 10, 1);
	litest_touch_move_to(dev, 0, 50, 50, 50 - dist, 50 - dist, 10, 1);

	litest_assert_empty_queue(li);

	/* move to unpin */
	litest_touch_move_to(dev, 0, 50, 50, 70, 70, 10, 1);
	litest_assert_only_typed_events(li, LIBINPUT_EVENT_POINTER_MOTION);
}
END_TEST

START_TEST(clickpad_softbutton_left)
{
	struct litest_device *dev = litest_current_device();
	struct libinput *li = dev->libinput;

	litest_drain_events(li);

	litest_touch_down(dev, 0, 10, 90);
	litest_event(dev, EV_KEY, BTN_LEFT, 1);
	litest_event(dev, EV_SYN, SYN_REPORT, 0);

	litest_assert_button_event(li,
				   BTN_LEFT,
				   LIBINPUT_BUTTON_STATE_PRESSED);

	litest_event(dev, EV_KEY, BTN_LEFT, 0);
	litest_event(dev, EV_SYN, SYN_REPORT, 0);
	litest_touch_up(dev, 0);

	litest_assert_button_event(li,
				   BTN_LEFT,
				   LIBINPUT_BUTTON_STATE_RELEASED);

	libinput_dispatch(li);

	litest_assert_empty_queue(li);
}
END_TEST

START_TEST(clickpad_softbutton_middle)
{
	struct litest_device *dev = litest_current_device();
	struct libinput *li = dev->libinput;

	litest_drain_events(li);

	litest_touch_down(dev, 0, 50, 90);
	litest_event(dev, EV_KEY, BTN_LEFT, 1);
	litest_event(dev, EV_SYN, SYN_REPORT, 0);

	litest_assert_button_event(li,
				   BTN_MIDDLE,
				   LIBINPUT_BUTTON_STATE_PRESSED);

	litest_event(dev, EV_KEY, BTN_LEFT, 0);
	litest_event(dev, EV_SYN, SYN_REPORT, 0);
	litest_touch_up(dev, 0);

	litest_assert_button_event(li,
				   BTN_MIDDLE,
				   LIBINPUT_BUTTON_STATE_RELEASED);

	libinput_dispatch(li);

	litest_assert_empty_queue(li);
}
END_TEST

START_TEST(clickpad_softbutton_right)
{
	struct litest_device *dev = litest_current_device();
	struct libinput *li = dev->libinput;

	litest_drain_events(li);

	litest_touch_down(dev, 0, 90, 90);
	litest_event(dev, EV_KEY, BTN_LEFT, 1);
	litest_event(dev, EV_SYN, SYN_REPORT, 0);

	litest_assert_button_event(li,
				   BTN_RIGHT,
			    LIBINPUT_BUTTON_STATE_PRESSED);

	litest_event(dev, EV_KEY, BTN_LEFT, 0);
	litest_event(dev, EV_SYN, SYN_REPORT, 0);
	litest_touch_up(dev, 0);

	litest_assert_button_event(li,
				   BTN_RIGHT,
			    LIBINPUT_BUTTON_STATE_RELEASED);

	libinput_dispatch(li);

	litest_assert_empty_queue(li);
}
END_TEST

START_TEST(clickpad_softbutton_left_tap_n_drag)
{
	struct litest_device *dev = litest_current_device();
	struct libinput *li = dev->libinput;

	litest_enable_tap(dev->libinput_device);

	litest_drain_events(li);

	/* Tap in left button area, then finger down, button click
		-> expect left button press/release and left button press
	   Release button, finger up
		-> expect right button release
	 */
	litest_touch_down(dev, 0, 20, 90);
	litest_touch_up(dev, 0);
	litest_touch_down(dev, 0, 20, 90);
	litest_event(dev, EV_KEY, BTN_LEFT, 1);
	litest_event(dev, EV_SYN, SYN_REPORT, 0);

	litest_assert_button_event(li,
				   BTN_LEFT,
			    LIBINPUT_BUTTON_STATE_PRESSED);
	litest_assert_button_event(li,
				   BTN_LEFT,
			    LIBINPUT_BUTTON_STATE_RELEASED);
	litest_assert_button_event(li,
				   BTN_LEFT,
			    LIBINPUT_BUTTON_STATE_PRESSED);
	litest_assert_empty_queue(li);

	litest_event(dev, EV_KEY, BTN_LEFT, 0);
	litest_event(dev, EV_SYN, SYN_REPORT, 0);
	litest_touch_up(dev, 0);

	litest_assert_button_event(li,
				   BTN_LEFT,
			    LIBINPUT_BUTTON_STATE_RELEASED);
	litest_assert_empty_queue(li);
}
END_TEST

START_TEST(clickpad_softbutton_right_tap_n_drag)
{
	struct litest_device *dev = litest_current_device();
	struct libinput *li = dev->libinput;

	litest_enable_tap(dev->libinput_device);

	litest_drain_events(li);

	/* Tap in right button area, then finger down, button click
		-> expect left button press/release and right button press
	   Release button, finger up
		-> expect right button release
	 */
	litest_touch_down(dev, 0, 90, 90);
	litest_touch_up(dev, 0);
	litest_touch_down(dev, 0, 90, 90);
	litest_event(dev, EV_KEY, BTN_LEFT, 1);
	litest_event(dev, EV_SYN, SYN_REPORT, 0);

	litest_assert_button_event(li,
				   BTN_LEFT,
				   LIBINPUT_BUTTON_STATE_PRESSED);
	litest_assert_button_event(li,
				   BTN_LEFT,
				   LIBINPUT_BUTTON_STATE_RELEASED);
	litest_assert_button_event(li,
				   BTN_RIGHT,
				   LIBINPUT_BUTTON_STATE_PRESSED);
	litest_assert_empty_queue(li);

	litest_event(dev, EV_KEY, BTN_LEFT, 0);
	litest_event(dev, EV_SYN, SYN_REPORT, 0);
	litest_touch_up(dev, 0);

	litest_assert_button_event(li,
				   BTN_RIGHT,
				   LIBINPUT_BUTTON_STATE_RELEASED);
	litest_assert_empty_queue(li);
}
END_TEST

START_TEST(clickpad_softbutton_left_1st_fg_move)
{
	struct litest_device *dev = litest_current_device();
	struct libinput *li = dev->libinput;
	struct libinput_event *event;
	double x = 0, y = 0;
	int nevents = 0;

	litest_drain_events(li);

	/* One finger down in the left button area, button press
		-> expect a button event
	   Move finger up out of the area, wait for timeout
	   Move finger around diagonally down left
		-> expect motion events down left
	   Release finger
		-> expect a button event */

	/* finger down, press in left button */
	litest_touch_down(dev, 0, 20, 90);
	litest_event(dev, EV_KEY, BTN_LEFT, 1);
	litest_event(dev, EV_SYN, SYN_REPORT, 0);

	litest_assert_button_event(li,
				   BTN_LEFT,
				   LIBINPUT_BUTTON_STATE_PRESSED);
	litest_assert_empty_queue(li);

	/* move out of the area, then wait for softbutton timer */
	litest_touch_move_to(dev, 0, 20, 90, 90, 20, 10, 0);
	libinput_dispatch(li);
	litest_timeout_softbuttons();
	libinput_dispatch(li);
	litest_drain_events(li);

	/* move down left, expect motion */
	litest_touch_move_to(dev, 0, 90, 20, 20, 90, 10, 0);

	libinput_dispatch(li);
	event = libinput_get_event(li);
	ck_assert(event != NULL);
	while (event) {
		struct libinput_event_pointer *p;

		ck_assert_int_eq(libinput_event_get_type(event),
				 LIBINPUT_EVENT_POINTER_MOTION);
		p = libinput_event_get_pointer_event(event);

		/* we moved up/right, now down/left so the pointer accel
		   code may lag behind with the dx/dy vectors. Hence, add up
		   the x/y movements and expect that on average we moved
		   left and down */
		x += libinput_event_pointer_get_dx(p);
		y += libinput_event_pointer_get_dy(p);
		nevents++;

		libinput_event_destroy(event);
		libinput_dispatch(li);
		event = libinput_get_event(li);
	}

	ck_assert(x/nevents < 0);
	ck_assert(y/nevents > 0);

	litest_event(dev, EV_KEY, BTN_LEFT, 0);
	litest_event(dev, EV_SYN, SYN_REPORT, 0);
	litest_touch_up(dev, 0);

	litest_assert_button_event(li,
				   BTN_LEFT,
				   LIBINPUT_BUTTON_STATE_RELEASED);

	litest_assert_empty_queue(li);
}
END_TEST

START_TEST(clickpad_softbutton_left_2nd_fg_move)
{
	struct litest_device *dev = litest_current_device();
	struct libinput *li = dev->libinput;
	struct libinput_event *event;

	litest_drain_events(li);

	/* One finger down in the left button area, button press
		-> expect a button event
	   Put a second finger down in the area, move it right, release
		-> expect motion events right
	   Put a second finger down in the area, move it down, release
		-> expect motion events down
	   Release second finger, release first finger
		-> expect a button event */
	litest_touch_down(dev, 0, 20, 90);
	litest_event(dev, EV_KEY, BTN_LEFT, 1);
	litest_event(dev, EV_SYN, SYN_REPORT, 0);

	litest_assert_button_event(li,
				   BTN_LEFT,
				   LIBINPUT_BUTTON_STATE_PRESSED);
	litest_assert_empty_queue(li);

	litest_touch_down(dev, 1, 20, 20);
	litest_touch_move_to(dev, 1, 20, 20, 80, 20, 10, 0);

	libinput_dispatch(li);
	event = libinput_get_event(li);
	ck_assert(event != NULL);
	while (event) {
		struct libinput_event_pointer *p;
		double x, y;

		ck_assert_int_eq(libinput_event_get_type(event),
				 LIBINPUT_EVENT_POINTER_MOTION);
		p = libinput_event_get_pointer_event(event);

		x = libinput_event_pointer_get_dx(p);
		y = libinput_event_pointer_get_dy(p);

		/* Ignore events only containing an unaccelerated motion
		 * vector. */
		if (x != 0 || y != 0) {
			ck_assert(x > 0);
			ck_assert(y == 0);
		}

		libinput_event_destroy(event);
		libinput_dispatch(li);
		event = libinput_get_event(li);
	}
	litest_touch_up(dev, 1);

	/* second finger down */
	litest_touch_down(dev, 1, 20, 20);
	litest_touch_move_to(dev, 1, 20, 20, 20, 80, 10, 0);

	libinput_dispatch(li);
	event = libinput_get_event(li);
	ck_assert(event != NULL);
	while (event) {
		struct libinput_event_pointer *p;
		double x, y;

		ck_assert_int_eq(libinput_event_get_type(event),
				 LIBINPUT_EVENT_POINTER_MOTION);
		p = libinput_event_get_pointer_event(event);

		x = libinput_event_pointer_get_dx(p);
		y = libinput_event_pointer_get_dy(p);

		ck_assert(x == 0);
		ck_assert(y > 0);

		libinput_event_destroy(event);
		libinput_dispatch(li);
		event = libinput_get_event(li);
	}

	litest_touch_up(dev, 1);

	litest_event(dev, EV_KEY, BTN_LEFT, 0);
	litest_event(dev, EV_SYN, SYN_REPORT, 0);
	litest_touch_up(dev, 0);

	litest_assert_button_event(li,
				   BTN_LEFT,
				   LIBINPUT_BUTTON_STATE_RELEASED);

	litest_assert_empty_queue(li);
}
END_TEST

START_TEST(clickpad_softbutton_left_to_right)
{
	struct litest_device *dev = litest_current_device();
	struct libinput *li = dev->libinput;

	litest_drain_events(li);

	/* One finger down in left software button area,
	   move to right button area immediately, click
		-> expect right button event
	*/

	litest_touch_down(dev, 0, 20, 90);
	litest_touch_move_to(dev, 0, 20, 90, 90, 90, 10, 0);
	litest_event(dev, EV_KEY, BTN_LEFT, 1);
	litest_event(dev, EV_SYN, SYN_REPORT, 0);

	litest_assert_button_event(li,
				   BTN_RIGHT,
				   LIBINPUT_BUTTON_STATE_PRESSED);
	litest_assert_empty_queue(li);

	litest_event(dev, EV_KEY, BTN_LEFT, 0);
	litest_event(dev, EV_SYN, SYN_REPORT, 0);
	litest_touch_up(dev, 0);

	litest_assert_button_event(li,
				   BTN_RIGHT,
				   LIBINPUT_BUTTON_STATE_RELEASED);

	litest_assert_empty_queue(li);
}
END_TEST

START_TEST(clickpad_softbutton_right_to_left)
{
	struct litest_device *dev = litest_current_device();
	struct libinput *li = dev->libinput;

	litest_drain_events(li);

	/* One finger down in right software button area,
	   move to left button area immediately, click
		-> expect left button event
	*/

	litest_touch_down(dev, 0, 90, 90);
	litest_touch_move_to(dev, 0, 90, 90, 20, 90, 10, 0);
	litest_event(dev, EV_KEY, BTN_LEFT, 1);
	litest_event(dev, EV_SYN, SYN_REPORT, 0);

	litest_assert_button_event(li,
				   BTN_LEFT,
				   LIBINPUT_BUTTON_STATE_PRESSED);
	litest_assert_empty_queue(li);

	litest_event(dev, EV_KEY, BTN_LEFT, 0);
	litest_event(dev, EV_SYN, SYN_REPORT, 0);
	litest_touch_up(dev, 0);

	litest_assert_button_event(li,
				   BTN_LEFT,
				   LIBINPUT_BUTTON_STATE_RELEASED);

	litest_assert_empty_queue(li);
}
END_TEST

START_TEST(clickpad_topsoftbuttons_left)
{
	struct litest_device *dev = litest_current_device();
	struct libinput *li = dev->libinput;

	litest_drain_events(li);

	litest_touch_down(dev, 0, 10, 5);
	litest_event(dev, EV_KEY, BTN_LEFT, 1);
	litest_event(dev, EV_SYN, SYN_REPORT, 0);

	litest_assert_button_event(li,
				   BTN_LEFT,
				   LIBINPUT_BUTTON_STATE_PRESSED);
	litest_assert_empty_queue(li);

	litest_event(dev, EV_KEY, BTN_LEFT, 0);
	litest_event(dev, EV_SYN, SYN_REPORT, 0);
	litest_touch_up(dev, 0);

	litest_assert_button_event(li,
				   BTN_LEFT,
				   LIBINPUT_BUTTON_STATE_RELEASED);

	litest_assert_empty_queue(li);
}
END_TEST

START_TEST(clickpad_topsoftbuttons_right)
{
	struct litest_device *dev = litest_current_device();
	struct libinput *li = dev->libinput;

	litest_drain_events(li);

	litest_touch_down(dev, 0, 90, 5);
	litest_event(dev, EV_KEY, BTN_LEFT, 1);
	litest_event(dev, EV_SYN, SYN_REPORT, 0);

	litest_assert_button_event(li,
				   BTN_RIGHT,
				   LIBINPUT_BUTTON_STATE_PRESSED);
	litest_assert_empty_queue(li);

	litest_event(dev, EV_KEY, BTN_LEFT, 0);
	litest_event(dev, EV_SYN, SYN_REPORT, 0);
	litest_touch_up(dev, 0);

	litest_assert_button_event(li,
				   BTN_RIGHT,
				   LIBINPUT_BUTTON_STATE_RELEASED);

	litest_assert_empty_queue(li);
}
END_TEST

START_TEST(clickpad_topsoftbuttons_middle)
{
	struct litest_device *dev = litest_current_device();
	struct libinput *li = dev->libinput;

	litest_drain_events(li);

	litest_touch_down(dev, 0, 50, 5);
	litest_event(dev, EV_KEY, BTN_LEFT, 1);
	litest_event(dev, EV_SYN, SYN_REPORT, 0);

	litest_assert_button_event(li,
				   BTN_MIDDLE,
				   LIBINPUT_BUTTON_STATE_PRESSED);
	litest_assert_empty_queue(li);

	litest_event(dev, EV_KEY, BTN_LEFT, 0);
	litest_event(dev, EV_SYN, SYN_REPORT, 0);
	litest_touch_up(dev, 0);

	litest_assert_button_event(li,
				   BTN_MIDDLE,
				   LIBINPUT_BUTTON_STATE_RELEASED);

	litest_assert_empty_queue(li);
}
END_TEST

START_TEST(clickpad_topsoftbuttons_move_out_ignore)
{
	struct litest_device *dev = litest_current_device();
	struct libinput *li = dev->libinput;

	/* Finger down in top button area, wait past enter timeout
	   Move into main area, wait past leave timeout
	   Click
	     -> expect no events
	 */

	litest_drain_events(li);

	litest_touch_down(dev, 0, 50, 5);
	libinput_dispatch(li);
	litest_timeout_softbuttons();
	libinput_dispatch(li);
	litest_assert_empty_queue(li);

	litest_touch_move_to(dev, 0, 50, 5, 80, 90, 20, 0);
	libinput_dispatch(li);
	litest_timeout_softbuttons();
	libinput_dispatch(li);

	litest_event(dev, EV_KEY, BTN_LEFT, 1);
	litest_event(dev, EV_SYN, SYN_REPORT, 0);
	litest_event(dev, EV_KEY, BTN_LEFT, 0);
	litest_event(dev, EV_SYN, SYN_REPORT, 0);

	litest_touch_up(dev, 0);

	litest_assert_empty_queue(li);
}
END_TEST

START_TEST(clickpad_topsoftbuttons_clickfinger)
{
	struct litest_device *dev = litest_current_device();
	struct libinput *li = dev->libinput;

	litest_enable_clickfinger(dev);

	litest_drain_events(li);

	litest_touch_down(dev, 0, 90, 5);
	litest_event(dev, EV_KEY, BTN_LEFT, 1);
	litest_event(dev, EV_SYN, SYN_REPORT, 0);
	litest_event(dev, EV_KEY, BTN_LEFT, 0);
	litest_event(dev, EV_SYN, SYN_REPORT, 0);
	litest_touch_up(dev, 0);

	litest_assert_button_event(li,
				   BTN_LEFT,
				   LIBINPUT_BUTTON_STATE_PRESSED);
	litest_assert_button_event(li,
				   BTN_LEFT,
				   LIBINPUT_BUTTON_STATE_RELEASED);

	litest_assert_empty_queue(li);

	litest_touch_down(dev, 0, 90, 5);
	litest_touch_down(dev, 1, 80, 5);
	litest_event(dev, EV_KEY, BTN_LEFT, 1);
	litest_event(dev, EV_SYN, SYN_REPORT, 0);
	litest_event(dev, EV_KEY, BTN_LEFT, 0);
	litest_event(dev, EV_SYN, SYN_REPORT, 0);
	litest_touch_up(dev, 0);
	litest_touch_up(dev, 1);

	litest_assert_button_event(li,
				   BTN_RIGHT,
				   LIBINPUT_BUTTON_STATE_PRESSED);
	litest_assert_button_event(li,
				   BTN_RIGHT,
				   LIBINPUT_BUTTON_STATE_RELEASED);
}
END_TEST

START_TEST(clickpad_topsoftbuttons_clickfinger_dev_disabled)
{
	struct litest_device *dev = litest_current_device();
	struct libinput *li = dev->libinput;
	struct litest_device *trackpoint = litest_add_device(li,
							     LITEST_TRACKPOINT);

	libinput_device_config_send_events_set_mode(dev->libinput_device,
						    LIBINPUT_CONFIG_SEND_EVENTS_DISABLED);
	litest_enable_clickfinger(dev);
	litest_drain_events(li);

	litest_touch_down(dev, 0, 90, 5);
	litest_event(dev, EV_KEY, BTN_LEFT, 1);
	litest_event(dev, EV_SYN, SYN_REPORT, 0);
	litest_event(dev, EV_KEY, BTN_LEFT, 0);
	litest_event(dev, EV_SYN, SYN_REPORT, 0);
	litest_touch_up(dev, 0);

	litest_assert_button_event(li,
				   BTN_RIGHT,
				   LIBINPUT_BUTTON_STATE_PRESSED);
	litest_assert_button_event(li,
				   BTN_RIGHT,
				   LIBINPUT_BUTTON_STATE_RELEASED);

	litest_assert_empty_queue(li);

	litest_touch_down(dev, 0, 90, 5);
	litest_touch_down(dev, 1, 10, 5);
	litest_event(dev, EV_KEY, BTN_LEFT, 1);
	litest_event(dev, EV_SYN, SYN_REPORT, 0);
	litest_event(dev, EV_KEY, BTN_LEFT, 0);
	litest_event(dev, EV_SYN, SYN_REPORT, 0);
	litest_touch_up(dev, 0);
	litest_touch_up(dev, 1);

	litest_assert_button_event(li,
				   BTN_MIDDLE,
				   LIBINPUT_BUTTON_STATE_PRESSED);
	litest_assert_button_event(li,
				   BTN_MIDDLE,
				   LIBINPUT_BUTTON_STATE_RELEASED);

	litest_delete_device(trackpoint);
}
END_TEST

START_TEST(clickpad_middleemulation_config_delayed)
{
	struct litest_device *dev = litest_current_device();
	struct libinput_device *device = dev->libinput_device;
	struct libinput *li = dev->libinput;
	enum libinput_config_status status;
	int enabled;

	enabled = libinput_device_config_middle_emulation_get_enabled(device);
	ck_assert(!enabled);

	litest_touch_down(dev, 0, 30, 95);
	litest_event(dev, EV_KEY, BTN_LEFT, 1);
	litest_event(dev, EV_SYN, SYN_REPORT, 0);
	libinput_dispatch(li);

	/* actual config is delayed, but status is immediate */
	status = libinput_device_config_middle_emulation_set_enabled(device,
				LIBINPUT_CONFIG_MIDDLE_EMULATION_ENABLED);
	ck_assert_int_eq(status, LIBINPUT_CONFIG_STATUS_SUCCESS);

	enabled = libinput_device_config_middle_emulation_get_enabled(device);
	ck_assert(enabled);

	status = libinput_device_config_middle_emulation_set_enabled(device,
				LIBINPUT_CONFIG_MIDDLE_EMULATION_DISABLED);
	ck_assert_int_eq(status, LIBINPUT_CONFIG_STATUS_SUCCESS);
	enabled = libinput_device_config_middle_emulation_get_enabled(device);
	ck_assert(!enabled);
}
END_TEST

START_TEST(clickpad_middleemulation_click)
{
	struct litest_device *dev = litest_current_device();
	struct libinput *li = dev->libinput;

	litest_enable_buttonareas(dev);
	litest_enable_middleemu(dev);
	litest_drain_events(li);

	litest_touch_down(dev, 0, 30, 95);
	litest_touch_down(dev, 1, 80, 95);
	litest_event(dev, EV_KEY, BTN_LEFT, 1);
	litest_event(dev, EV_SYN, SYN_REPORT, 0);

	litest_assert_button_event(li,
				   BTN_MIDDLE,
				   LIBINPUT_BUTTON_STATE_PRESSED);

	litest_event(dev, EV_KEY, BTN_LEFT, 0);
	litest_event(dev, EV_SYN, SYN_REPORT, 0);
	litest_touch_up(dev, 0);
	litest_touch_up(dev, 1);

	litest_assert_button_event(li,
				   BTN_MIDDLE,
				   LIBINPUT_BUTTON_STATE_RELEASED);

	libinput_dispatch(li);

	litest_assert_empty_queue(li);
}
END_TEST

START_TEST(clickpad_middleemulation_click_middle_left)
{
	struct litest_device *dev = litest_current_device();
	struct libinput *li = dev->libinput;

	litest_enable_buttonareas(dev);
	litest_enable_middleemu(dev);
	litest_drain_events(li);

	litest_touch_down(dev, 0, 49, 95);
	litest_event(dev, EV_KEY, BTN_LEFT, 1);
	litest_event(dev, EV_SYN, SYN_REPORT, 0);

	litest_assert_button_event(li,
				   BTN_LEFT,
				   LIBINPUT_BUTTON_STATE_PRESSED);

	litest_event(dev, EV_KEY, BTN_LEFT, 0);
	litest_event(dev, EV_SYN, SYN_REPORT, 0);
	litest_touch_up(dev, 0);

	litest_assert_button_event(li,
				   BTN_LEFT,
				   LIBINPUT_BUTTON_STATE_RELEASED);

	libinput_dispatch(li);

	litest_assert_empty_queue(li);
}
END_TEST

START_TEST(clickpad_middleemulation_click_middle_right)
{
	struct litest_device *dev = litest_current_device();
	struct libinput *li = dev->libinput;

	litest_enable_buttonareas(dev);
	litest_enable_middleemu(dev);
	litest_drain_events(li);

	litest_touch_down(dev, 0, 51, 95);
	litest_event(dev, EV_KEY, BTN_LEFT, 1);
	litest_event(dev, EV_SYN, SYN_REPORT, 0);

	litest_assert_button_event(li,
				   BTN_RIGHT,
				   LIBINPUT_BUTTON_STATE_PRESSED);

	litest_event(dev, EV_KEY, BTN_LEFT, 0);
	litest_event(dev, EV_SYN, SYN_REPORT, 0);
	litest_touch_up(dev, 0);

	litest_assert_button_event(li,
				   BTN_RIGHT,
				   LIBINPUT_BUTTON_STATE_RELEASED);

	libinput_dispatch(li);

	litest_assert_empty_queue(li);
}
END_TEST

START_TEST(clickpad_middleemulation_click_enable_while_down)
{
	struct litest_device *dev = litest_current_device();
	struct libinput *li = dev->libinput;

	litest_enable_buttonareas(dev);
	litest_drain_events(li);

	litest_touch_down(dev, 0, 49, 95);
	litest_event(dev, EV_KEY, BTN_LEFT, 1);
	litest_event(dev, EV_SYN, SYN_REPORT, 0);

	litest_assert_button_event(li,
				   BTN_MIDDLE,
				   LIBINPUT_BUTTON_STATE_PRESSED);

	litest_enable_middleemu(dev);

	litest_event(dev, EV_KEY, BTN_LEFT, 0);
	litest_event(dev, EV_SYN, SYN_REPORT, 0);
	litest_touch_up(dev, 0);

	litest_assert_button_event(li,
				   BTN_MIDDLE,
				   LIBINPUT_BUTTON_STATE_RELEASED);

	libinput_dispatch(li);

	litest_assert_empty_queue(li);

	litest_touch_down(dev, 0, 49, 95);
	litest_event(dev, EV_KEY, BTN_LEFT, 1);
	litest_event(dev, EV_SYN, SYN_REPORT, 0);
	litest_event(dev, EV_KEY, BTN_LEFT, 0);
	litest_event(dev, EV_SYN, SYN_REPORT, 0);
	litest_touch_up(dev, 0);

	litest_assert_button_event(li,
				   BTN_LEFT,
				   LIBINPUT_BUTTON_STATE_PRESSED);
	litest_assert_button_event(li,
				   BTN_LEFT,
				   LIBINPUT_BUTTON_STATE_RELEASED);

	libinput_dispatch(li);
}
END_TEST

START_TEST(clickpad_middleemulation_click_disable_while_down)
{
	struct litest_device *dev = litest_current_device();
	struct libinput *li = dev->libinput;

	litest_enable_buttonareas(dev);
	litest_enable_middleemu(dev);

	litest_drain_events(li);

	litest_touch_down(dev, 0, 30, 95);
	litest_touch_down(dev, 1, 70, 95);
	litest_event(dev, EV_KEY, BTN_LEFT, 1);
	litest_event(dev, EV_SYN, SYN_REPORT, 0);

	litest_assert_button_event(li,
				   BTN_MIDDLE,
				   LIBINPUT_BUTTON_STATE_PRESSED);

	litest_disable_middleemu(dev);

	litest_event(dev, EV_KEY, BTN_LEFT, 0);
	litest_event(dev, EV_SYN, SYN_REPORT, 0);
	litest_touch_up(dev, 0);
	litest_touch_up(dev, 1);

	litest_assert_button_event(li,
				   BTN_MIDDLE,
				   LIBINPUT_BUTTON_STATE_RELEASED);
	libinput_dispatch(li);

	litest_assert_empty_queue(li);

	litest_touch_down(dev, 0, 49, 95);
	litest_event(dev, EV_KEY, BTN_LEFT, 1);
	litest_event(dev, EV_SYN, SYN_REPORT, 0);
	litest_event(dev, EV_KEY, BTN_LEFT, 0);
	litest_event(dev, EV_SYN, SYN_REPORT, 0);
	litest_touch_up(dev, 0);

	litest_assert_button_event(li,
				   BTN_MIDDLE,
				   LIBINPUT_BUTTON_STATE_PRESSED);
	litest_assert_button_event(li,
				   BTN_MIDDLE,
				   LIBINPUT_BUTTON_STATE_RELEASED);

	libinput_dispatch(li);
}
END_TEST

void
litest_setup_tests_touchpad_buttons(void)
{
	litest_add("touchpad:clickfinger", touchpad_1fg_clickfinger, LITEST_CLICKPAD, LITEST_ANY);
	litest_add("touchpad:clickfinger", touchpad_1fg_clickfinger_no_touch, LITEST_CLICKPAD, LITEST_ANY);
	litest_add("touchpad:clickfinger", touchpad_2fg_clickfinger, LITEST_CLICKPAD, LITEST_ANY);
	litest_add("touchpad:clickfinger", touchpad_3fg_clickfinger, LITEST_CLICKPAD, LITEST_ANY);
	litest_add("touchpad:clickfinger", touchpad_3fg_clickfinger_btntool, LITEST_CLICKPAD, LITEST_ANY);
	litest_add("touchpad:clickfinger", touchpad_4fg_clickfinger, LITEST_CLICKPAD, LITEST_ANY);
	litest_add("touchpad:clickfinger", touchpad_4fg_clickfinger_btntool_2slots, LITEST_CLICKPAD, LITEST_ANY);
	litest_add("touchpad:clickfinger", touchpad_4fg_clickfinger_btntool_3slots, LITEST_CLICKPAD, LITEST_ANY);
	litest_add("touchpad:clickfinger", touchpad_2fg_clickfinger_distance, LITEST_CLICKPAD, LITEST_ANY);
	litest_add("touchpad:clickfinger", touchpad_3fg_clickfinger_distance, LITEST_CLICKPAD, LITEST_ANY);
	litest_add("touchpad:clickfinger", touchpad_3fg_clickfinger_distance_btntool, LITEST_CLICKPAD, LITEST_ANY);
	litest_add_for_device("touchpad:clickfinger", touchpad_2fg_clickfinger_bottom, LITEST_SYNAPTICS_TOPBUTTONPAD);
	litest_add("touchpad:clickfinger", touchpad_clickfinger_to_area_method, LITEST_CLICKPAD, LITEST_ANY);
	litest_add("touchpad:clickfinger",
		   touchpad_clickfinger_to_area_method_while_down, LITEST_CLICKPAD, LITEST_ANY);
	litest_add("touchpad:clickfinger", touchpad_area_to_clickfinger_method, LITEST_CLICKPAD, LITEST_ANY);
	litest_add("touchpad:clickfinger",
		   touchpad_area_to_clickfinger_method_while_down, LITEST_CLICKPAD, LITEST_ANY);
	/* run those two for the T440 one only so we don't have to worry
	 * about small touchpads messing with thumb detection expectations */
	litest_add_for_device("touchpad:clickfinger", touchpad_clickfinger_3fg_tool_position, LITEST_SYNAPTICS_TOPBUTTONPAD);
	litest_add_for_device("touchpad:clickfinger", touchpad_clickfinger_4fg_tool_position, LITEST_SYNAPTICS_TOPBUTTONPAD);

	litest_add_for_device("touchpad:clickfinger", touchpad_clickfinger_appletouch_config, LITEST_APPLETOUCH);
	litest_add_for_device("touchpad:clickfinger", touchpad_clickfinger_appletouch_1fg, LITEST_APPLETOUCH);
	litest_add_for_device("touchpad:clickfinger", touchpad_clickfinger_appletouch_2fg, LITEST_APPLETOUCH);
	litest_add_for_device("touchpad:clickfinger", touchpad_clickfinger_appletouch_3fg, LITEST_APPLETOUCH);

	litest_add("touchpad:click", touchpad_click_defaults_clickfinger, LITEST_APPLE_CLICKPAD, LITEST_ANY);
	litest_add("touchpad:click", touchpad_click_defaults_btnarea, LITEST_CLICKPAD, LITEST_APPLE_CLICKPAD);
	litest_add("touchpad:click", touchpad_click_defaults_none, LITEST_TOUCHPAD, LITEST_CLICKPAD);
	litest_add("touchpad:click", touchpad_click_defaults_none, LITEST_ANY, LITEST_TOUCHPAD);

	litest_add("touchpad:click", touchpad_btn_left, LITEST_TOUCHPAD|LITEST_BUTTON, LITEST_CLICKPAD);
	litest_add("touchpad:click", clickpad_btn_left, LITEST_CLICKPAD, LITEST_ANY);
	litest_add("touchpad:click", clickpad_click_n_drag, LITEST_CLICKPAD, LITEST_SINGLE_TOUCH);
	litest_add("touchpad:click", clickpad_finger_pin, LITEST_CLICKPAD, LITEST_ANY);

	litest_add("touchpad:softbutton", clickpad_softbutton_left, LITEST_CLICKPAD, LITEST_APPLE_CLICKPAD);
	litest_add("touchpad:softbutton", clickpad_softbutton_middle, LITEST_CLICKPAD, LITEST_APPLE_CLICKPAD);
	litest_add("touchpad:softbutton", clickpad_softbutton_right, LITEST_CLICKPAD, LITEST_APPLE_CLICKPAD);
	litest_add("touchpad:softbutton", clickpad_softbutton_left_tap_n_drag, LITEST_CLICKPAD, LITEST_APPLE_CLICKPAD);
	litest_add("touchpad:softbutton", clickpad_softbutton_right_tap_n_drag, LITEST_CLICKPAD, LITEST_APPLE_CLICKPAD);
	litest_add("touchpad:softbutton", clickpad_softbutton_left_1st_fg_move, LITEST_CLICKPAD, LITEST_APPLE_CLICKPAD);
	litest_add("touchpad:softbutton", clickpad_softbutton_left_2nd_fg_move, LITEST_CLICKPAD, LITEST_APPLE_CLICKPAD);
	litest_add("touchpad:softbutton", clickpad_softbutton_left_to_right, LITEST_CLICKPAD, LITEST_APPLE_CLICKPAD);
	litest_add("touchpad:softbutton", clickpad_softbutton_right_to_left, LITEST_CLICKPAD, LITEST_APPLE_CLICKPAD);

	litest_add("touchpad:topsoftbuttons", clickpad_topsoftbuttons_left, LITEST_TOPBUTTONPAD, LITEST_ANY);
	litest_add("touchpad:topsoftbuttons", clickpad_topsoftbuttons_right, LITEST_TOPBUTTONPAD, LITEST_ANY);
	litest_add("touchpad:topsoftbuttons", clickpad_topsoftbuttons_middle, LITEST_TOPBUTTONPAD, LITEST_ANY);
	litest_add("touchpad:topsoftbuttons", clickpad_topsoftbuttons_move_out_ignore, LITEST_TOPBUTTONPAD, LITEST_ANY);
	litest_add("touchpad:topsoftbuttons", clickpad_topsoftbuttons_clickfinger, LITEST_TOPBUTTONPAD, LITEST_ANY);
	litest_add("touchpad:topsoftbuttons", clickpad_topsoftbuttons_clickfinger_dev_disabled, LITEST_TOPBUTTONPAD, LITEST_ANY);

	litest_add("touchpad:middleemulation", clickpad_middleemulation_config_delayed, LITEST_CLICKPAD, LITEST_ANY);
	litest_add("touchpad:middleemulation", clickpad_middleemulation_click, LITEST_CLICKPAD, LITEST_ANY);
	litest_add("touchpad:middleemulation", clickpad_middleemulation_click_middle_left, LITEST_CLICKPAD, LITEST_ANY);
	litest_add("touchpad:middleemulation", clickpad_middleemulation_click_middle_right, LITEST_CLICKPAD, LITEST_ANY);
	litest_add("touchpad:middleemulation", clickpad_middleemulation_click_enable_while_down, LITEST_CLICKPAD, LITEST_ANY);
	litest_add("touchpad:middleemulation", clickpad_middleemulation_click_disable_while_down, LITEST_CLICKPAD, LITEST_ANY);
}<|MERGE_RESOLUTION|>--- conflicted
+++ resolved
@@ -93,15 +93,11 @@
 	uint32_t methods, method;
 	enum libinput_config_status status;
 
-<<<<<<< HEAD
 	if (libevdev_get_id_vendor(dev->evdev) == VENDOR_ID_APPLE &&
 	    libevdev_get_id_product(dev->evdev) == PRODUCT_ID_APPLE_APPLETOUCH)
 		return;
 
-	/* call this test for non-clickpads */
-=======
 	/* call this test for non-clickpads and non-touchpads */
->>>>>>> 02b18d11
 
 	methods = libinput_device_config_click_get_methods(device);
 	ck_assert_int_eq(methods, 0);
