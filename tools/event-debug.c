/*
 * Copyright © 2014 Red Hat, Inc.
 *
 * Permission is hereby granted, free of charge, to any person obtaining a
 * copy of this software and associated documentation files (the "Software"),
 * to deal in the Software without restriction, including without limitation
 * the rights to use, copy, modify, merge, publish, distribute, sublicense,
 * and/or sell copies of the Software, and to permit persons to whom the
 * Software is furnished to do so, subject to the following conditions:
 *
 * The above copyright notice and this permission notice (including the next
 * paragraph) shall be included in all copies or substantial portions of the
 * Software.
 *
 * THE SOFTWARE IS PROVIDED "AS IS", WITHOUT WARRANTY OF ANY KIND, EXPRESS OR
 * IMPLIED, INCLUDING BUT NOT LIMITED TO THE WARRANTIES OF MERCHANTABILITY,
 * FITNESS FOR A PARTICULAR PURPOSE AND NONINFRINGEMENT.  IN NO EVENT SHALL
 * THE AUTHORS OR COPYRIGHT HOLDERS BE LIABLE FOR ANY CLAIM, DAMAGES OR OTHER
 * LIABILITY, WHETHER IN AN ACTION OF CONTRACT, TORT OR OTHERWISE, ARISING
 * FROM, OUT OF OR IN CONNECTION WITH THE SOFTWARE OR THE USE OR OTHER
 * DEALINGS IN THE SOFTWARE.
 */

#define _GNU_SOURCE
#include <errno.h>
#include <fcntl.h>
#include <poll.h>
#include <stdio.h>
#include <signal.h>
#include <string.h>
#include <time.h>
#include <unistd.h>
#include <libudev.h>
#include "linux/input.h"
#include <sys/ioctl.h>

#include <libinput.h>
#include <libevdev/libevdev.h>

#include "shared.h"

uint32_t start_time;
static const uint32_t screen_width = 100;
static const uint32_t screen_height = 100;
struct tools_context context;
static unsigned int stop = 0;

static void
print_event_header(struct libinput_event *ev)
{
	struct libinput_device *dev = libinput_event_get_device(ev);
	const char *type = NULL;

	switch(libinput_event_get_type(ev)) {
	case LIBINPUT_EVENT_NONE:
		abort();
	case LIBINPUT_EVENT_DEVICE_ADDED:
		type = "DEVICE_ADDED";
		break;
	case LIBINPUT_EVENT_DEVICE_REMOVED:
		type = "DEVICE_REMOVED";
		break;
	case LIBINPUT_EVENT_KEYBOARD_KEY:
		type = "KEYBOARD_KEY";
		break;
	case LIBINPUT_EVENT_POINTER_MOTION:
		type = "POINTER_MOTION";
		break;
	case LIBINPUT_EVENT_POINTER_MOTION_ABSOLUTE:
		type = "POINTER_MOTION_ABSOLUTE";
		break;
	case LIBINPUT_EVENT_POINTER_BUTTON:
		type = "POINTER_BUTTON";
		break;
	case LIBINPUT_EVENT_POINTER_AXIS:
		type = "POINTER_AXIS";
		break;
	case LIBINPUT_EVENT_TOUCH_DOWN:
		type = "TOUCH_DOWN";
		break;
	case LIBINPUT_EVENT_TOUCH_MOTION:
		type = "TOUCH_MOTION";
		break;
	case LIBINPUT_EVENT_TOUCH_UP:
		type = "TOUCH_UP";
		break;
	case LIBINPUT_EVENT_TOUCH_CANCEL:
		type = "TOUCH_CANCEL";
		break;
	case LIBINPUT_EVENT_TOUCH_FRAME:
		type = "TOUCH_FRAME";
		break;
	case LIBINPUT_EVENT_TABLET_AXIS:
		type = "TABLET_AXIS";
		break;
	case LIBINPUT_EVENT_TABLET_PROXIMITY:
		type = "TABLET_PROXIMITY";
		break;
	case LIBINPUT_EVENT_TABLET_BUTTON:
		type = "TABLET_BUTTON";
		break;
	}

	printf("%-7s	%-16s ", libinput_device_get_sysname(dev), type);
}

static void
print_event_time(uint32_t time)
{
	printf("%+6.2fs	", (time - start_time) / 1000.0);
}

static void
print_device_notify(struct libinput_event *ev)
{
	struct libinput_device *dev = libinput_event_get_device(ev);
	struct libinput_seat *seat = libinput_device_get_seat(dev);
	struct libinput_device_group *group;
	double w, h;
	uint32_t scroll_methods, click_methods;
	static int next_group_id = 0;
	intptr_t group_id;

	group = libinput_device_get_device_group(dev);
	group_id = (intptr_t)libinput_device_group_get_user_data(group);
	if (!group_id) {
		group_id = ++next_group_id;
		libinput_device_group_set_user_data(group, (void*)group_id);
	}

	printf("%-33s %5s %7s group%d",
	       libinput_device_get_name(dev),
	       libinput_seat_get_physical_name(seat),
	       libinput_seat_get_logical_name(seat),
	       (int)group_id);

	printf(" cap:");
	if (libinput_device_has_capability(dev,
					   LIBINPUT_DEVICE_CAP_KEYBOARD))
		printf("k");
	if (libinput_device_has_capability(dev,
					   LIBINPUT_DEVICE_CAP_POINTER))
		printf("p");
	if (libinput_device_has_capability(dev,
					   LIBINPUT_DEVICE_CAP_TOUCH))
		printf("t");
	if (libinput_device_has_capability(dev,
					   LIBINPUT_DEVICE_CAP_TABLET))
		printf("T");

	if (libinput_device_get_size(dev, &w, &h) == 0)
		printf("\tsize %.2f/%.2fmm", w, h);

	if (libinput_device_config_tap_get_finger_count(dev)) {
	    printf(" tap");
	    if (libinput_device_config_tap_get_drag_lock_enabled(dev))
		    printf("(dl on)");
	    else
		    printf("(dl off)");
	}
	if (libinput_device_config_left_handed_is_available(dev))
	    printf(" left");
	if (libinput_device_config_scroll_has_natural_scroll(dev))
	    printf(" scroll-nat");
	if (libinput_device_config_calibration_has_matrix(dev))
	    printf(" calib");

	scroll_methods = libinput_device_config_scroll_get_methods(dev);
	if (scroll_methods != LIBINPUT_CONFIG_SCROLL_NO_SCROLL) {
		printf(" scroll");
		if (scroll_methods & LIBINPUT_CONFIG_SCROLL_2FG)
			printf("-2fg");
		if (scroll_methods & LIBINPUT_CONFIG_SCROLL_EDGE)
			printf("-edge");
		if (scroll_methods & LIBINPUT_CONFIG_SCROLL_ON_BUTTON_DOWN)
			printf("-button");
	}

	click_methods = libinput_device_config_click_get_methods(dev);
	if (click_methods != LIBINPUT_CONFIG_CLICK_METHOD_NONE) {
		printf(" click");
		if (click_methods & LIBINPUT_CONFIG_CLICK_METHOD_BUTTON_AREAS)
			printf("-buttonareas");
		if (click_methods & LIBINPUT_CONFIG_CLICK_METHOD_CLICKFINGER)
			printf("-clickfinger");
	}

	printf("\n");

}

static void
print_key_event(struct libinput_event *ev)
{
	struct libinput_event_keyboard *k = libinput_event_get_keyboard_event(ev);
	enum libinput_key_state state;
	uint32_t key;
	const char *keyname;

	print_event_time(libinput_event_keyboard_get_time(k));
	state = libinput_event_keyboard_get_key_state(k);

	key = libinput_event_keyboard_get_key(k);
	keyname = libevdev_event_code_get_name(EV_KEY, key);
	printf("%s (%d) %s\n",
	       keyname ? keyname : "???",
	       key,
	       state == LIBINPUT_KEY_STATE_PRESSED ? "pressed" : "released");
}

static void
print_motion_event(struct libinput_event *ev)
{
	struct libinput_event_pointer *p = libinput_event_get_pointer_event(ev);
	double x = libinput_event_pointer_get_dx(p);
	double y = libinput_event_pointer_get_dy(p);

	print_event_time(libinput_event_pointer_get_time(p));

	printf("%6.2f/%6.2f\n", x, y);
}

static void
print_absmotion_event(struct libinput_event *ev)
{
	struct libinput_event_pointer *p = libinput_event_get_pointer_event(ev);
	double x = libinput_event_pointer_get_absolute_x_transformed(
		p, screen_width);
	double y = libinput_event_pointer_get_absolute_y_transformed(
		p, screen_height);

	print_event_time(libinput_event_pointer_get_time(p));
	printf("%6.2f/%6.2f\n", x, y);
}

static void
print_pointer_button_event(struct libinput_event *ev)
{
	struct libinput_event_pointer *p = libinput_event_get_pointer_event(ev);
	enum libinput_button_state state;

	print_event_time(libinput_event_pointer_get_time(p));

	state = libinput_event_pointer_get_button_state(p);
	printf("%3d %s, seat count: %u\n",
	       libinput_event_pointer_get_button(p),
	       state == LIBINPUT_BUTTON_STATE_PRESSED ? "pressed" : "released",
	       libinput_event_pointer_get_seat_button_count(p));
}

static void
print_tablet_button_event(struct libinput_event *ev)
{
	struct libinput_event_tablet *p = libinput_event_get_tablet_event(ev);
	enum libinput_button_state state;

	print_event_time(libinput_event_tablet_get_time(p));

	state = libinput_event_tablet_get_button_state(p);
	printf("%3d %s, seat count: %u\n",
	       libinput_event_tablet_get_button(p),
	       state == LIBINPUT_BUTTON_STATE_PRESSED ? "pressed" : "released",
	       libinput_event_tablet_get_seat_button_count(p));
}

static void
print_pointer_axis_event(struct libinput_event *ev)
{
	struct libinput_event_pointer *p = libinput_event_get_pointer_event(ev);
	double v = 0, h = 0;

	if (libinput_event_pointer_has_axis(p,
				    LIBINPUT_POINTER_AXIS_SCROLL_VERTICAL))
		v = libinput_event_pointer_get_axis_value(p,
			      LIBINPUT_POINTER_AXIS_SCROLL_VERTICAL);
	if (libinput_event_pointer_has_axis(p,
				    LIBINPUT_POINTER_AXIS_SCROLL_HORIZONTAL))
		h = libinput_event_pointer_get_axis_value(p,
			      LIBINPUT_POINTER_AXIS_SCROLL_HORIZONTAL);
	print_event_time(libinput_event_pointer_get_time(p));
	printf("vert %.2f horiz %.2f\n", v, h);
}

static const char*
tablet_axis_changed_sym(struct libinput_event_tablet *t,
			enum libinput_tablet_axis axis)
{
	if (libinput_event_tablet_axis_has_changed(t, axis))
		return "*";
	else
		return "";
}

static void
print_tablet_axes(struct libinput_event_tablet *t)
{
	struct libinput_tool *tool = libinput_event_tablet_get_tool(t);
	double x, y, dx, dy;
	double dist, pressure;
	double rotation, slider, wheel;
	double delta;

	x = libinput_event_tablet_get_axis_value(t, LIBINPUT_TABLET_AXIS_X);
	y = libinput_event_tablet_get_axis_value(t, LIBINPUT_TABLET_AXIS_Y);
	dx = libinput_event_tablet_get_axis_delta(t, LIBINPUT_TABLET_AXIS_X);
	dy = libinput_event_tablet_get_axis_delta(t, LIBINPUT_TABLET_AXIS_Y);
	printf("\t%.2f%s/%.2f%s (%.2f/%.2f)",
	       x, tablet_axis_changed_sym(t, LIBINPUT_TABLET_AXIS_X),
	       y, tablet_axis_changed_sym(t, LIBINPUT_TABLET_AXIS_Y),
	       dx, dy);

	if (libinput_tool_has_axis(tool, LIBINPUT_TABLET_AXIS_TILT_X) ||
	    libinput_tool_has_axis(tool, LIBINPUT_TABLET_AXIS_TILT_Y)) {
		x = libinput_event_tablet_get_axis_value(t,
					 LIBINPUT_TABLET_AXIS_TILT_X);
		y = libinput_event_tablet_get_axis_value(t,
					 LIBINPUT_TABLET_AXIS_TILT_Y);
		dx = libinput_event_tablet_get_axis_delta(t,
					 LIBINPUT_TABLET_AXIS_TILT_X);
		dy = libinput_event_tablet_get_axis_delta(t,
					 LIBINPUT_TABLET_AXIS_TILT_Y);
		printf("\ttilt: %.2f%s/%.2f%s (%.2f/%.2f)",
		       x, tablet_axis_changed_sym(t,
					  LIBINPUT_TABLET_AXIS_TILT_X),
		       y, tablet_axis_changed_sym(t,
					  LIBINPUT_TABLET_AXIS_TILT_Y),
		       dx, dy);
	}

	if (libinput_tool_has_axis(tool, LIBINPUT_TABLET_AXIS_DISTANCE) ||
	    libinput_tool_has_axis(tool, LIBINPUT_TABLET_AXIS_PRESSURE)) {
		dist = libinput_event_tablet_get_axis_value(t,
					LIBINPUT_TABLET_AXIS_DISTANCE);
		pressure = libinput_event_tablet_get_axis_value(t,
					LIBINPUT_TABLET_AXIS_PRESSURE);
		if (dist) {
			delta = libinput_event_tablet_get_axis_delta(t,
					LIBINPUT_TABLET_AXIS_DISTANCE);
			printf("\tdistance: %.2f%s (%.2f)",
			       dist,
			       tablet_axis_changed_sym(t,
					       LIBINPUT_TABLET_AXIS_DISTANCE),
			       delta);
		} else {
			delta = libinput_event_tablet_get_axis_delta(t,
					LIBINPUT_TABLET_AXIS_PRESSURE);
			printf("\tpressure: %.2f%s (%.2f)",
			       pressure,
			       tablet_axis_changed_sym(t,
					       LIBINPUT_TABLET_AXIS_PRESSURE),
			       delta);
		}
	}

	if (libinput_tool_has_axis(tool, LIBINPUT_TABLET_AXIS_ROTATION_Z)) {
		rotation = libinput_event_tablet_get_axis_value(t,
					LIBINPUT_TABLET_AXIS_ROTATION_Z);
		delta = libinput_event_tablet_get_axis_delta(t,
					LIBINPUT_TABLET_AXIS_ROTATION_Z);
		printf("\trotation: %.2f%s (%.2f)",
		       rotation,
		       tablet_axis_changed_sym(t,
				       LIBINPUT_TABLET_AXIS_ROTATION_Z),
		       delta);
	}

	if (libinput_tool_has_axis(tool, LIBINPUT_TABLET_AXIS_SLIDER)) {
		slider = libinput_event_tablet_get_axis_value(t,
					LIBINPUT_TABLET_AXIS_SLIDER);
		delta = libinput_event_tablet_get_axis_delta(t,
					LIBINPUT_TABLET_AXIS_SLIDER);
		printf("\tslider: %.2f%s (%.2f)",
		       slider,
		       tablet_axis_changed_sym(t,
				       LIBINPUT_TABLET_AXIS_SLIDER),
		       delta);
	}

	if (libinput_tool_has_axis(tool, LIBINPUT_TABLET_AXIS_REL_WHEEL)) {
		wheel = libinput_event_tablet_get_axis_value(t,
					LIBINPUT_TABLET_AXIS_REL_WHEEL);
		delta = libinput_event_tablet_get_axis_delta_discrete(t,
					LIBINPUT_TABLET_AXIS_REL_WHEEL);
		printf("\twheel: %.2f%s (%d)",
		       wheel,
		       tablet_axis_changed_sym(t,
				       LIBINPUT_TABLET_AXIS_REL_WHEEL),
		       (int)delta);
	}
}

static void
print_tablet_axis_event(struct libinput_event *ev)
{
	struct libinput_event_tablet *t = libinput_event_get_tablet_event(ev);

	print_event_time(libinput_event_tablet_get_time(t));
	print_tablet_axes(t);
	printf("\n");
}

static void
print_touch_event_without_coords(struct libinput_event *ev)
{
	struct libinput_event_touch *t = libinput_event_get_touch_event(ev);

	print_event_time(libinput_event_touch_get_time(t));
	printf("\n");
}

static void
print_proximity_event(struct libinput_event *ev)
{
	struct libinput_event_tablet *t = libinput_event_get_tablet_event(ev);
	struct libinput_tool *tool = libinput_event_tablet_get_tool(t);
	enum libinput_tool_proximity_state state;
	const char *tool_str,
	           *state_str;

	switch (libinput_tool_get_type(tool)) {
	case LIBINPUT_TOOL_PEN:
		tool_str = "pen";
		break;
	case LIBINPUT_TOOL_ERASER:
		tool_str = "eraser";
		break;
	case LIBINPUT_TOOL_BRUSH:
		tool_str = "brush";
		break;
	case LIBINPUT_TOOL_PENCIL:
		tool_str = "pencil";
		break;
	case LIBINPUT_TOOL_AIRBRUSH:
		tool_str = "airbrush";
		break;
	case LIBINPUT_TOOL_FINGER:
		tool_str = "finger";
		break;
	case LIBINPUT_TOOL_MOUSE:
		tool_str = "mouse";
		break;
	case LIBINPUT_TOOL_LENS:
		tool_str = "lens";
		break;
	default:
		abort();
	}

	state = libinput_event_tablet_get_proximity_state(t);

	print_event_time(libinput_event_tablet_get_time(t));

	if (state == LIBINPUT_TOOL_PROXIMITY_IN) {
		print_tablet_axes(t);
		state_str = "proximity-in";
	} else if (state == LIBINPUT_TOOL_PROXIMITY_OUT) {
		state_str = "proximity-out";
		printf("\t");
	} else {
		abort();
	}

	printf("\t%s (%#x) %s",
	       tool_str, libinput_tool_get_serial(tool), state_str);

	printf("\taxes:");
	if (libinput_tool_has_axis(tool, LIBINPUT_TABLET_AXIS_DISTANCE))
		printf("d");
	if (libinput_tool_has_axis(tool, LIBINPUT_TABLET_AXIS_PRESSURE))
		printf("p");
	if (libinput_tool_has_axis(tool, LIBINPUT_TABLET_AXIS_TILT_X) ||
	    libinput_tool_has_axis(tool, LIBINPUT_TABLET_AXIS_TILT_Y))
		printf("t");
	if (libinput_tool_has_axis(tool, LIBINPUT_TABLET_AXIS_ROTATION_Z))
		printf("r");
	if (libinput_tool_has_axis(tool, LIBINPUT_TABLET_AXIS_SLIDER))
		printf("s");
	if (libinput_tool_has_axis(tool, LIBINPUT_TABLET_AXIS_REL_WHEEL))
		printf("w");

	printf("\tbtn:");
	if (libinput_tool_has_button(tool, BTN_TOUCH))
		printf("T");
	if (libinput_tool_has_button(tool, BTN_STYLUS))
		printf("S");
	if (libinput_tool_has_button(tool, BTN_STYLUS2))
		printf("S2");
	if (libinput_tool_has_button(tool, BTN_LEFT))
		printf("L");
	if (libinput_tool_has_button(tool, BTN_MIDDLE))
		printf("M");
	if (libinput_tool_has_button(tool, BTN_RIGHT))
		printf("R");
	if (libinput_tool_has_button(tool, BTN_SIDE))
		printf("Sd");
	if (libinput_tool_has_button(tool, BTN_EXTRA))
		printf("Ex");

	printf("\n");
}

static void
print_touch_event_with_coords(struct libinput_event *ev)
{
	struct libinput_event_touch *t = libinput_event_get_touch_event(ev);
	double x = libinput_event_touch_get_x_transformed(t, screen_width);
	double y = libinput_event_touch_get_y_transformed(t, screen_height);
	double xmm = libinput_event_touch_get_x(t);
	double ymm = libinput_event_touch_get_y(t);

	print_event_time(libinput_event_touch_get_time(t));

	printf("%d (%d) %5.2f/%5.2f (%5.2f/%5.2fmm)\n",
	       libinput_event_touch_get_slot(t),
	       libinput_event_touch_get_seat_slot(t),
	       x, y,
	       xmm, ymm);
}

static int
handle_and_print_events(struct libinput *li)
{
	int rc = -1;
	struct libinput_event *ev;

	libinput_dispatch(li);
	while ((ev = libinput_get_event(li))) {
		print_event_header(ev);

		switch (libinput_event_get_type(ev)) {
		case LIBINPUT_EVENT_NONE:
			abort();
		case LIBINPUT_EVENT_DEVICE_ADDED:
		case LIBINPUT_EVENT_DEVICE_REMOVED:
			print_device_notify(ev);
			tools_device_apply_config(libinput_event_get_device(ev),
						  &context.options);
			break;
		case LIBINPUT_EVENT_KEYBOARD_KEY:
			print_key_event(ev);
			break;
		case LIBINPUT_EVENT_POINTER_MOTION:
			print_motion_event(ev);
			break;
		case LIBINPUT_EVENT_POINTER_MOTION_ABSOLUTE:
			print_absmotion_event(ev);
			break;
		case LIBINPUT_EVENT_POINTER_BUTTON:
			print_pointer_button_event(ev);
			break;
		case LIBINPUT_EVENT_POINTER_AXIS:
			print_pointer_axis_event(ev);
			break;
		case LIBINPUT_EVENT_TOUCH_DOWN:
			print_touch_event_with_coords(ev);
			break;
		case LIBINPUT_EVENT_TOUCH_MOTION:
			print_touch_event_with_coords(ev);
			break;
		case LIBINPUT_EVENT_TOUCH_UP:
			print_touch_event_without_coords(ev);
			break;
		case LIBINPUT_EVENT_TOUCH_CANCEL:
			print_touch_event_without_coords(ev);
			break;
		case LIBINPUT_EVENT_TOUCH_FRAME:
			print_touch_event_without_coords(ev);
			break;
		case LIBINPUT_EVENT_TABLET_AXIS:
			print_tablet_axis_event(ev);
			break;
		case LIBINPUT_EVENT_TABLET_PROXIMITY:
			print_proximity_event(ev);
			break;
		case LIBINPUT_EVENT_TABLET_BUTTON:
			print_tablet_button_event(ev);
			break;
		}

		libinput_event_destroy(ev);
		libinput_dispatch(li);
		rc = 0;
	}
	return rc;
}

static void
sighandler(int signal, siginfo_t *siginfo, void *userdata)
{
	stop = 1;
}

static void
mainloop(struct libinput *li)
{
	struct pollfd fds;
	struct sigaction act;

	fds.fd = libinput_get_fd(li);
	fds.events = POLLIN;
	fds.revents = 0;

	memset(&act, 0, sizeof(act));
	act.sa_sigaction = sighandler;
	act.sa_flags = SA_SIGINFO;

	if (sigaction(SIGINT, &act, NULL) == -1) {
		fprintf(stderr, "Failed to set up signal handling (%s)\n",
				strerror(errno));
		return;
	}

	/* Handle already-pending device added events */
	if (handle_and_print_events(li))
		fprintf(stderr, "Expected device added events on startup but got none. "
				"Maybe you don't have the right permissions?\n");

	while (!stop && poll(&fds, 1, -1) > -1)
		handle_and_print_events(li);
}

int
main(int argc, char **argv)
{
	struct libinput *li;
	struct timespec tp;

<<<<<<< HEAD
	clock_gettime(CLOCK_MONOTONIC, &tp);
	start_time = tp.tv_sec * 1000 + tp.tv_nsec / 1000000;

	tools_init_options(&options);
=======
	tools_init_context(&context);
>>>>>>> b344e3e5

	if (tools_parse_args(argc, argv, &context))
		return 1;

	li = tools_open_backend(&context);
	if (!li)
		return 1;

	mainloop(li);

	libinput_unref(li);

	return 0;
}<|MERGE_RESOLUTION|>--- conflicted
+++ resolved
@@ -625,14 +625,7 @@
 	struct libinput *li;
 	struct timespec tp;
 
-<<<<<<< HEAD
-	clock_gettime(CLOCK_MONOTONIC, &tp);
-	start_time = tp.tv_sec * 1000 + tp.tv_nsec / 1000000;
-
-	tools_init_options(&options);
-=======
 	tools_init_context(&context);
->>>>>>> b344e3e5
 
 	if (tools_parse_args(argc, argv, &context))
 		return 1;
@@ -641,6 +634,9 @@
 	if (!li)
 		return 1;
 
+	clock_gettime(CLOCK_MONOTONIC, &tp);
+	start_time = tp.tv_sec * 1000 + tp.tv_nsec / 1000000;
+
 	mainloop(li);
 
 	libinput_unref(li);
