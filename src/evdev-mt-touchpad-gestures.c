--- conflicted
+++ resolved
@@ -270,7 +270,9 @@
 
 		if (first == second)
 			return GESTURE_STATE_NONE;
-	}
+
+	} else if (!tp->gesture.enabled)
+		return GESTURE_STATE_SCROLL;
 
 	tp->gesture.initial_time = time;
 	first->gesture.initial = first->point;
@@ -297,7 +299,6 @@
 		((dir2 & 0x80) && (dir1 & 0x01));
 }
 
-<<<<<<< HEAD
 static inline void
 tp_gesture_init_pinch( struct tp_dispatch *tp)
 {
@@ -306,12 +307,6 @@
 				  &tp->gesture.angle,
 				  &tp->gesture.center);
 	tp->gesture.prev_scale = 1.0;
-=======
-	if (!tp->gesture.enabled)
-		return GESTURE_2FG_STATE_SCROLL;
-
-	return GESTURE_2FG_STATE_UNKNOWN;
->>>>>>> 28205d6f
 }
 
 static enum tp_gesture_state
@@ -343,7 +338,6 @@
 	dir1 = tp_gesture_get_direction(tp, first);
 	dir2 = tp_gesture_get_direction(tp, second);
 	if (dir1 == UNDEFINED_DIRECTION || dir2 == UNDEFINED_DIRECTION)
-<<<<<<< HEAD
 		return GESTURE_STATE_UNKNOWN;
 
 	/* If both touches are moving in the same direction assume
@@ -355,35 +349,9 @@
 		} else if (tp->gesture.enabled) {
 			return GESTURE_STATE_SWIPE;
 		}
-	} else if (tp->gesture.enabled) {
+	} else {
 		tp_gesture_init_pinch(tp);
 		return GESTURE_STATE_PINCH;
-=======
-		return GESTURE_2FG_STATE_UNKNOWN;
-
-	/*
-	 * If both touches are moving in the same direction assume scroll.
-	 *
-	 * In some cases (semi-mt touchpads) We may seen one finger move
-	 * e.g. N/NE and the other W/NW so we not only check for overlapping
-	 * directions, but also for neighboring bits being set.
-	 * The ((dira & 0x80) && (dirb & 0x01)) checks are to check for bit 0
-	 * and 7 being set as they also represent neighboring directions.
-	 */
-	if (((dir1 | (dir1 >> 1)) & dir2) ||
-	    ((dir2 | (dir2 >> 1)) & dir1) ||
-	    ((dir1 & 0x80) && (dir2 & 0x01)) ||
-	    ((dir2 & 0x80) && (dir1 & 0x01))) {
-		tp_gesture_set_scroll_buildup(tp);
-		return GESTURE_2FG_STATE_SCROLL;
-	} else {
-		tp_gesture_get_pinch_info(tp,
-					  &tp->gesture.initial_distance,
-					  &tp->gesture.angle,
-					  &tp->gesture.center);
-		tp->gesture.prev_scale = 1.0;
-		return GESTURE_2FG_STATE_PINCH;
->>>>>>> 28205d6f
 	}
 
 	return GESTURE_STATE_UNKNOWN;
@@ -397,20 +365,7 @@
 	if (tp->scroll.method != LIBINPUT_CONFIG_SCROLL_2FG)
 		return GESTURE_STATE_SCROLL;
 
-<<<<<<< HEAD
-	/* On some semi-mt models slot 0 is more accurate, so for semi-mt
-	 * we only use slot 0. */
-	if (tp->semi_mt) {
-		if (!tp->touches[0].dirty)
-			return GESTURE_STATE_SCROLL;
-
-		delta = tp_get_delta(&tp->touches[0]);
-	} else {
-		delta = tp_get_average_touches_delta(tp);
-	}
-=======
 	delta = tp_get_average_touches_delta(tp);
->>>>>>> 28205d6f
 
 	/* scroll is not accelerated */
 	delta = tp_filter_motion_unaccelerated(tp, &delta, time);
