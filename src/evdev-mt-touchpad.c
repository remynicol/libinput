/*
 * Copyright © 2014-2015 Red Hat, Inc.
 *
 * Permission to use, copy, modify, distribute, and sell this software and
 * its documentation for any purpose is hereby granted without fee, provided
 * that the above copyright notice appear in all copies and that both that
 * copyright notice and this permission notice appear in supporting
 * documentation, and that the name of the copyright holders not be used in
 * advertising or publicity pertaining to distribution of the software
 * without specific, written prior permission.  The copyright holders make
 * no representations about the suitability of this software for any
 * purpose.  It is provided "as is" without express or implied warranty.
 *
 * THE COPYRIGHT HOLDERS DISCLAIM ALL WARRANTIES WITH REGARD TO THIS
 * SOFTWARE, INCLUDING ALL IMPLIED WARRANTIES OF MERCHANTABILITY AND
 * FITNESS, IN NO EVENT SHALL THE COPYRIGHT HOLDERS BE LIABLE FOR ANY
 * SPECIAL, INDIRECT OR CONSEQUENTIAL DAMAGES OR ANY DAMAGES WHATSOEVER
 * RESULTING FROM LOSS OF USE, DATA OR PROFITS, WHETHER IN AN ACTION OF
 * CONTRACT, NEGLIGENCE OR OTHER TORTIOUS ACTION, ARISING OUT OF OR IN
 * CONNECTION WITH THE USE OR PERFORMANCE OF THIS SOFTWARE.
 */

#include "config.h"

#include <assert.h>
#include <math.h>
#include <stdbool.h>
#include <limits.h>

#include "evdev-mt-touchpad.h"

/* Number found by trial-and error, seems to be 1200, divided by the
 * TP_MAGIC_SLOWDOWN in filter.c */
#define DEFAULT_ACCEL_NUMERATOR 3000.0
#define DEFAULT_HYSTERESIS_MARGIN_DENOMINATOR 700.0
#define DEFAULT_TRACKPOINT_ACTIVITY_TIMEOUT 500 /* ms */
#define DEFAULT_KEYBOARD_ACTIVITY_TIMEOUT_1 200 /* ms */
#define DEFAULT_KEYBOARD_ACTIVITY_TIMEOUT_2 500 /* ms */
#define FAKE_FINGER_OVERFLOW (1 << 7)

static inline int
tp_hysteresis(int in, int center, int margin)
{
	int diff = in - center;
	if (abs(diff) <= margin)
		return center;

	if (diff > margin)
		return center + diff - margin;
	else
		return center + diff + margin;
}

static inline struct device_coords *
tp_motion_history_offset(struct tp_touch *t, int offset)
{
	int offset_index =
		(t->history.index - offset + TOUCHPAD_HISTORY_LENGTH) %
		TOUCHPAD_HISTORY_LENGTH;

	return &t->history.samples[offset_index];
}

struct normalized_coords
tp_filter_motion(struct tp_dispatch *tp,
		 const struct normalized_coords *unaccelerated,
		 uint64_t time)
{
	if (normalized_is_zero(*unaccelerated))
		return *unaccelerated;

	return filter_dispatch(tp->device->pointer.filter,
			       unaccelerated, tp, time);
}

static inline void
tp_motion_history_push(struct tp_touch *t)
{
	int motion_index = (t->history.index + 1) % TOUCHPAD_HISTORY_LENGTH;

	if (t->history.count < TOUCHPAD_HISTORY_LENGTH)
		t->history.count++;

	t->history.samples[motion_index] = t->point;
	t->history.index = motion_index;
}

static inline void
tp_motion_hysteresis(struct tp_dispatch *tp,
		     struct tp_touch *t)
{
	int x = t->point.x,
	    y = t->point.y;

	if (t->history.count == 0) {
		t->hysteresis_center = t->point;
	} else {
		x = tp_hysteresis(x,
				  t->hysteresis_center.x,
				  tp->hysteresis_margin.x);
		y = tp_hysteresis(y,
				  t->hysteresis_center.y,
				  tp->hysteresis_margin.y);
		t->hysteresis_center.x = x;
		t->hysteresis_center.y = y;
		t->point.x = x;
		t->point.y = y;
	}
}

static inline void
tp_motion_history_reset(struct tp_touch *t)
{
	t->history.count = 0;
}

static inline struct tp_touch *
tp_current_touch(struct tp_dispatch *tp)
{
	return &tp->touches[min(tp->slot, tp->ntouches - 1)];
}

static inline struct tp_touch *
tp_get_touch(struct tp_dispatch *tp, unsigned int slot)
{
	assert(slot < tp->ntouches);
	return &tp->touches[slot];
}

static inline unsigned int
tp_fake_finger_count(struct tp_dispatch *tp)
{
	if (tp->fake_touches & FAKE_FINGER_OVERFLOW)
		return FAKE_FINGER_OVERFLOW;
	else /* don't count BTN_TOUCH */
		return ffs(tp->fake_touches >> 1);
}

static inline bool
tp_fake_finger_is_touching(struct tp_dispatch *tp)
{
	return tp->fake_touches & 0x1;
}

static inline void
tp_fake_finger_set(struct tp_dispatch *tp,
		   unsigned int code,
		   bool is_press)
{
	unsigned int shift;

	switch (code) {
	case BTN_TOUCH:
		if (!is_press)
			tp->fake_touches &= ~FAKE_FINGER_OVERFLOW;
		shift = 0;
		break;
	case BTN_TOOL_FINGER:
		shift = 1;
		break;
	case BTN_TOOL_DOUBLETAP:
	case BTN_TOOL_TRIPLETAP:
	case BTN_TOOL_QUADTAP:
		shift = code - BTN_TOOL_DOUBLETAP + 2;
		break;
	/* when QUINTTAP is released we're either switching to 6 fingers
	   (flag stays in place until BTN_TOUCH is released) or
	   one of DOUBLE/TRIPLE/QUADTAP (will clear the flag on press) */
	case BTN_TOOL_QUINTTAP:
		if (is_press)
			tp->fake_touches |= FAKE_FINGER_OVERFLOW;
		return;
	default:
		return;
	}

	if (is_press) {
		tp->fake_touches &= ~FAKE_FINGER_OVERFLOW;
		tp->fake_touches |= 1 << shift;

	} else {
		tp->fake_touches &= ~(0x1 << shift);
	}
}

static inline void
tp_new_touch(struct tp_dispatch *tp, struct tp_touch *t, uint64_t time)
{
	if (t->state == TOUCH_BEGIN ||
	    t->state == TOUCH_UPDATE ||
	    t->state == TOUCH_HOVERING)
		return;

	/* we begin the touch as hovering because until BTN_TOUCH happens we
	 * don't know if it's a touch down or not. And BTN_TOUCH may happen
	 * after ABS_MT_TRACKING_ID */
	tp_motion_history_reset(t);
	t->dirty = true;
	t->has_ended = false;
	t->state = TOUCH_HOVERING;
	t->pinned.is_pinned = false;
	t->millis = time;
	tp->queued |= TOUCHPAD_EVENT_MOTION;
}

static inline void
tp_begin_touch(struct tp_dispatch *tp, struct tp_touch *t, uint64_t time)
{
	t->dirty = true;
	t->state = TOUCH_BEGIN;
	t->millis = time;
	tp->nfingers_down++;
	assert(tp->nfingers_down >= 1);
}

/**
 * End a touch, even if the touch sequence is still active.
 */
static inline void
tp_end_touch(struct tp_dispatch *tp, struct tp_touch *t, uint64_t time)
{
	switch (t->state) {
	case TOUCH_HOVERING:
		t->state = TOUCH_NONE;
		/* fallthough */
	case TOUCH_NONE:
	case TOUCH_END:
		return;
	case TOUCH_BEGIN:
	case TOUCH_UPDATE:
		break;

	}

	t->dirty = true;
	t->palm.state = PALM_NONE;
	t->state = TOUCH_END;
	t->pinned.is_pinned = false;
	t->millis = time;
	t->palm.time = 0;
	assert(tp->nfingers_down >= 1);
	tp->nfingers_down--;
	tp->queued |= TOUCHPAD_EVENT_MOTION;
}

/**
 * End the touch sequence on ABS_MT_TRACKING_ID -1 or when the BTN_TOOL_* 0 is received.
 */
static inline void
tp_end_sequence(struct tp_dispatch *tp, struct tp_touch *t, uint64_t time)
{
	t->has_ended = true;
	tp_end_touch(tp, t, time);
}

static double
tp_estimate_delta(int x0, int x1, int x2, int x3)
{
	return (x0 + x1 - x2 - x3) / 4.0;
}

struct normalized_coords
tp_get_delta(struct tp_touch *t)
{
	struct device_float_coords delta;
	const struct normalized_coords zero = { 0.0, 0.0 };

	if (t->history.count < TOUCHPAD_MIN_SAMPLES)
		return zero;

	delta.x = tp_estimate_delta(tp_motion_history_offset(t, 0)->x,
				    tp_motion_history_offset(t, 1)->x,
				    tp_motion_history_offset(t, 2)->x,
				    tp_motion_history_offset(t, 3)->x);
	delta.y = tp_estimate_delta(tp_motion_history_offset(t, 0)->y,
				    tp_motion_history_offset(t, 1)->y,
				    tp_motion_history_offset(t, 2)->y,
				    tp_motion_history_offset(t, 3)->y);

	return tp_normalize_delta(t->tp, delta);
}

static void
tp_process_absolute(struct tp_dispatch *tp,
		    const struct input_event *e,
		    uint64_t time)
{
	struct tp_touch *t = tp_current_touch(tp);

	switch(e->code) {
	case ABS_MT_POSITION_X:
		t->point.x = e->value;
		t->millis = time;
		t->dirty = true;
		tp->queued |= TOUCHPAD_EVENT_MOTION;
		break;
	case ABS_MT_POSITION_Y:
		t->point.y = e->value;
		t->millis = time;
		t->dirty = true;
		tp->queued |= TOUCHPAD_EVENT_MOTION;
		break;
	case ABS_MT_SLOT:
		tp->slot = e->value;
		break;
	case ABS_MT_DISTANCE:
		t->distance = e->value;
		break;
	case ABS_MT_TRACKING_ID:
		if (e->value != -1)
			tp_new_touch(tp, t, time);
		else
			tp_end_sequence(tp, t, time);
		break;
	}
}

static void
tp_process_absolute_st(struct tp_dispatch *tp,
		       const struct input_event *e,
		       uint64_t time)
{
	struct tp_touch *t = tp_current_touch(tp);

	switch(e->code) {
	case ABS_X:
		t->point.x = e->value;
		t->millis = time;
		t->dirty = true;
		tp->queued |= TOUCHPAD_EVENT_MOTION;
		break;
	case ABS_Y:
		t->point.y = e->value;
		t->millis = time;
		t->dirty = true;
		tp->queued |= TOUCHPAD_EVENT_MOTION;
		break;
	}
}

static void
tp_process_fake_touches(struct tp_dispatch *tp,
			uint64_t time)
{
	struct tp_touch *t;
	unsigned int nfake_touches;
	unsigned int i, start;

	nfake_touches = tp_fake_finger_count(tp);
	if (nfake_touches == FAKE_FINGER_OVERFLOW)
		return;

	start = tp->has_mt ? tp->num_slots : 0;
	for (i = start; i < tp->ntouches; i++) {
		t = tp_get_touch(tp, i);
		if (i < nfake_touches)
			tp_new_touch(tp, t, time);
		else
			tp_end_sequence(tp, t, time);
	}
}

static void
tp_process_trackpoint_button(struct tp_dispatch *tp,
			     const struct input_event *e,
			     uint64_t time)
{
	struct evdev_dispatch *dispatch;
	struct input_event event;

	if (!tp->buttons.trackpoint ||
	    (tp->device->tags & EVDEV_TAG_TOUCHPAD_TRACKPOINT) == 0)
		return;

	dispatch = tp->buttons.trackpoint->dispatch;

	event = *e;

	switch (event.code) {
	case BTN_0:
		event.code = BTN_LEFT;
		break;
	case BTN_1:
		event.code = BTN_RIGHT;
		break;
	case BTN_2:
		event.code = BTN_MIDDLE;
		break;
	default:
		return;
	}

	dispatch->interface->process(dispatch,
				     tp->buttons.trackpoint,
				     &event, time);
}

static void
tp_process_key(struct tp_dispatch *tp,
	       const struct input_event *e,
	       uint64_t time)
{
	switch (e->code) {
		case BTN_LEFT:
		case BTN_MIDDLE:
		case BTN_RIGHT:
			tp_process_button(tp, e, time);
			break;
		case BTN_TOUCH:
		case BTN_TOOL_FINGER:
		case BTN_TOOL_DOUBLETAP:
		case BTN_TOOL_TRIPLETAP:
		case BTN_TOOL_QUADTAP:
		case BTN_TOOL_QUINTTAP:
			tp_fake_finger_set(tp, e->code, !!e->value);
			break;
		case BTN_0:
		case BTN_1:
		case BTN_2:
			tp_process_trackpoint_button(tp, e, time);
			break;
	}
}

static void
tp_unpin_finger(struct tp_dispatch *tp, struct tp_touch *t)
{
	unsigned int xdist, ydist;

	if (!t->pinned.is_pinned)
		return;

	xdist = abs(t->point.x - t->pinned.center.x);
	ydist = abs(t->point.y - t->pinned.center.y);

	if (xdist * xdist + ydist * ydist >=
			tp->buttons.motion_dist * tp->buttons.motion_dist) {
		t->pinned.is_pinned = false;
		return;
	}

	/* The finger may slowly drift, adjust the center */
	t->pinned.center.x = t->point.x + t->pinned.center.x / 2;
	t->pinned.center.y = t->point.y + t->pinned.center.y / 2;
}

static void
tp_pin_fingers(struct tp_dispatch *tp)
{
	struct tp_touch *t;

	tp_for_each_touch(tp, t) {
		t->pinned.is_pinned = true;
		t->pinned.center = t->point;
	}
}

int
tp_touch_active(struct tp_dispatch *tp, struct tp_touch *t)
{
	return (t->state == TOUCH_BEGIN || t->state == TOUCH_UPDATE) &&
		t->palm.state == PALM_NONE &&
		!t->pinned.is_pinned &&
		tp_button_touch_active(tp, t) &&
		tp_edge_scroll_touch_active(tp, t);
}

bool
tp_palm_tap_is_palm(struct tp_dispatch *tp, struct tp_touch *t)
{
	if (t->state != TOUCH_BEGIN)
		return false;

	if (t->point.x > tp->palm.left_edge &&
	    t->point.x < tp->palm.right_edge)
		return false;

	/* We're inside the left/right palm edge and in the northern half of
	 * the touchpad - this tap is a palm */
	if (t->point.y < tp->palm.vert_center) {
		log_debug(tp_libinput_context(tp),
			  "palm: palm-tap detected\n");
		return true;
	}

	return false;
}

static int
tp_palm_detect_dwt(struct tp_dispatch *tp, struct tp_touch *t, uint64_t time)
{
	if (tp->dwt.keyboard_active &&
	    t->state == TOUCH_BEGIN) {
		t->palm.state = PALM_TYPING;
		t->palm.time = time;
		t->palm.first = t->point;
		return 1;
	} else if (!tp->dwt.keyboard_active &&
		   t->state == TOUCH_UPDATE &&
		   t->palm.state == PALM_TYPING)
	{
		/* If a touch has started before the first or after the last
		   key press, release it on timeout. Benefit: a palm rested
		   while typing on the touchpad will be ignored, but a touch
		   started once we stop typing will be able to control the
		   pointer (alas not tap, etc.).
		   */
		if (t->palm.time == 0 ||
		    t->palm.time > tp->dwt.keyboard_last_press_time) {
			t->palm.state = PALM_NONE;
			log_debug(tp_libinput_context(tp),
				  "palm: touch released, timeout after typing\n");
		}
	}

	return 0;
}

static void
tp_palm_detect(struct tp_dispatch *tp, struct tp_touch *t, uint64_t time)
{
	const int PALM_TIMEOUT = 200; /* ms */
	const int DIRECTIONS = NE|E|SE|SW|W|NW;
	struct device_float_coords delta;
	int dirs;

	if (tp_palm_detect_dwt(tp, t, time))
	    goto out;

	/* If labelled a touch as palm, we unlabel as palm when
	   we move out of the palm edge zone within the timeout, provided
	   the direction is within 45 degrees of the horizontal.
	 */
	if (t->palm.state == PALM_EDGE) {
		if (time < t->palm.time + PALM_TIMEOUT &&
		    (t->point.x > tp->palm.left_edge && t->point.x < tp->palm.right_edge)) {
			delta = device_delta(t->point, t->palm.first);
			dirs = normalized_get_direction(
						tp_normalize_delta(tp, delta));
			if ((dirs & DIRECTIONS) && !(dirs & ~DIRECTIONS)) {
				t->palm.state = PALM_NONE;
				log_debug(tp_libinput_context(tp),
					  "palm: touch released, out of edge zone\n");
			}
		}
		return;
	}

	/* palm must start in exclusion zone, it's ok to move into
	   the zone without being a palm */
	if (t->state != TOUCH_BEGIN ||
	    (t->point.x > tp->palm.left_edge && t->point.x < tp->palm.right_edge))
		return;

	/* don't detect palm in software button areas, it's
	   likely that legitimate touches start in the area
	   covered by the exclusion zone */
	if (tp->buttons.is_clickpad &&
	    tp_button_is_inside_softbutton_area(tp, t))
		return;

	t->palm.state = PALM_EDGE;
	t->palm.time = time;
	t->palm.first = t->point;

out:
	log_debug(tp_libinput_context(tp),
		  "palm: palm detected (%s)\n",
		  t->palm.state == PALM_EDGE ? "edge" : "typing");
}

static void
tp_unhover_abs_distance(struct tp_dispatch *tp, uint64_t time)
{
	struct tp_touch *t;
	unsigned int i;

	for (i = 0; i < tp->ntouches; i++) {
		t = tp_get_touch(tp, i);

		if (t->state == TOUCH_HOVERING) {
			if (t->distance == 0) {
				/* avoid jumps when landing a finger */
				tp_motion_history_reset(t);
				tp_begin_touch(tp, t, time);
			}
		} else {
			if (t->distance > 0)
				tp_end_touch(tp, t, time);
		}
	}
}

static void
tp_unhover_fake_touches(struct tp_dispatch *tp, uint64_t time)
{
	struct tp_touch *t;
	unsigned int nfake_touches;
	int i;

	if (!tp->fake_touches && !tp->nfingers_down)
		return;

	nfake_touches = tp_fake_finger_count(tp);
	if (nfake_touches == FAKE_FINGER_OVERFLOW)
		return;

	if (tp->nfingers_down == nfake_touches &&
	    ((tp->nfingers_down == 0 && !tp_fake_finger_is_touching(tp)) ||
	     (tp->nfingers_down > 0 && tp_fake_finger_is_touching(tp))))
		return;

	/* if BTN_TOUCH is set and we have less fingers down than fake
	 * touches, switch each hovering touch to BEGIN
	 * until nfingers_down matches nfake_touches
	 */
	if (tp_fake_finger_is_touching(tp) &&
	    tp->nfingers_down < nfake_touches) {
		for (i = 0; i < (int)tp->ntouches; i++) {
			t = tp_get_touch(tp, i);

			if (t->state == TOUCH_HOVERING) {
				tp_begin_touch(tp, t, time);

				if (tp->nfingers_down >= nfake_touches)
					break;
			}
		}
	}

	/* if BTN_TOUCH is unset end all touches, we're hovering now. If we
	 * have too many touches also end some of them. This is done in
	 * reverse order.
	 */
	if (tp->nfingers_down > nfake_touches ||
	    !tp_fake_finger_is_touching(tp)) {
		for (i = tp->ntouches - 1; i >= 0; i--) {
			t = tp_get_touch(tp, i);

			if (t->state == TOUCH_HOVERING ||
			    t->state == TOUCH_NONE)
				continue;

			tp_end_touch(tp, t, time);

			if (tp_fake_finger_is_touching(tp) &&
			    tp->nfingers_down == nfake_touches)
				break;
		}
	}
}

static void
tp_unhover_touches(struct tp_dispatch *tp, uint64_t time)
{
	if (tp->reports_distance)
		tp_unhover_abs_distance(tp, time);
	else
		tp_unhover_fake_touches(tp, time);

}

static void
tp_process_state(struct tp_dispatch *tp, uint64_t time)
{
	struct tp_touch *t;
	struct tp_touch *first = tp_get_touch(tp, 0);
	unsigned int i;

	tp_process_fake_touches(tp, time);
	tp_unhover_touches(tp, time);

	for (i = 0; i < tp->ntouches; i++) {
		t = tp_get_touch(tp, i);

		/* semi-mt finger postions may "jump" when nfingers changes */
		if (tp->semi_mt && tp->nfingers_down != tp->old_nfingers_down)
			tp_motion_history_reset(t);

		if (i >= tp->num_slots && t->state != TOUCH_NONE) {
			t->point = first->point;
			if (!t->dirty)
				t->dirty = first->dirty;
		}

		if (!t->dirty)
			continue;

		tp_palm_detect(tp, t, time);

		tp_motion_hysteresis(tp, t);
		tp_motion_history_push(t);

		tp_unpin_finger(tp, t);
	}

	tp_button_handle_state(tp, time);
	tp_edge_scroll_handle_state(tp, time);

	/*
	 * We have a physical button down event on a clickpad. To avoid
	 * spurious pointer moves by the clicking finger we pin all fingers.
	 * We unpin fingers when they move more then a certain threshold to
	 * to allow drag and drop.
	 */
	if ((tp->queued & TOUCHPAD_EVENT_BUTTON_PRESS) &&
	    tp->buttons.is_clickpad)
		tp_pin_fingers(tp);

	tp_gesture_handle_state(tp, time);
}

static void
tp_post_process_state(struct tp_dispatch *tp, uint64_t time)
{
	struct tp_touch *t;

	tp_for_each_touch(tp, t) {

		if (!t->dirty)
			continue;

		if (t->state == TOUCH_END) {
			if (t->has_ended)
				t->state = TOUCH_NONE;
			else
				t->state = TOUCH_HOVERING;
		} else if (t->state == TOUCH_BEGIN) {
			t->state = TOUCH_UPDATE;
		}

		t->dirty = false;
	}

	tp->old_nfingers_down = tp->nfingers_down;
	tp->buttons.old_state = tp->buttons.state;

	tp->queued = TOUCHPAD_EVENT_NONE;
}

static void
tp_post_events(struct tp_dispatch *tp, uint64_t time)
{
	int filter_motion = 0;

	/* Only post (top) button events while suspended */
	if (tp->device->suspended) {
		tp_post_button_events(tp, time);
		return;
	}

	filter_motion |= tp_tap_handle_state(tp, time);
	filter_motion |= tp_post_button_events(tp, time);

	if (filter_motion ||
	    tp->sendevents.trackpoint_active ||
	    tp->dwt.keyboard_active) {
		tp_edge_scroll_stop_events(tp, time);
		tp_gesture_stop(tp, time);
		return;
	}

	if (tp_edge_scroll_post_events(tp, time) != 0)
		return;

	tp_gesture_post_events(tp, time);
}

static void
tp_handle_state(struct tp_dispatch *tp,
		uint64_t time)
{
	tp_process_state(tp, time);
	tp_post_events(tp, time);
	tp_post_process_state(tp, time);
}

static void
tp_interface_process(struct evdev_dispatch *dispatch,
		     struct evdev_device *device,
		     struct input_event *e,
		     uint64_t time)
{
	struct tp_dispatch *tp =
		(struct tp_dispatch *)dispatch;

	switch (e->type) {
	case EV_ABS:
		if (tp->has_mt)
			tp_process_absolute(tp, e, time);
		else
			tp_process_absolute_st(tp, e, time);
		break;
	case EV_KEY:
		tp_process_key(tp, e, time);
		break;
	case EV_SYN:
		tp_handle_state(tp, time);
		break;
	}
}

static void
tp_remove_sendevents(struct tp_dispatch *tp)
{
	libinput_timer_cancel(&tp->sendevents.trackpoint_timer);
	libinput_timer_cancel(&tp->dwt.keyboard_timer);

	if (tp->buttons.trackpoint)
		libinput_device_remove_event_listener(
					&tp->sendevents.trackpoint_listener);

	if (tp->dwt.keyboard)
		libinput_device_remove_event_listener(
					&tp->dwt.keyboard_listener);
}

static void
tp_interface_remove(struct evdev_dispatch *dispatch)
{
	struct tp_dispatch *tp =
		(struct tp_dispatch*)dispatch;

	tp_remove_tap(tp);
	tp_remove_buttons(tp);
	tp_remove_sendevents(tp);
	tp_remove_edge_scroll(tp);
	tp_remove_gesture(tp);
}

static void
tp_interface_destroy(struct evdev_dispatch *dispatch)
{
	struct tp_dispatch *tp =
		(struct tp_dispatch*)dispatch;

	free(tp->touches);
	free(tp);
}

static void
tp_release_fake_touches(struct tp_dispatch *tp)
{
	tp->fake_touches = 0;
}

static void
tp_clear_state(struct tp_dispatch *tp)
{
	uint64_t now = libinput_now(tp_libinput_context(tp));
	struct tp_touch *t;

	/* Unroll the touchpad state.
	 * Release buttons first. If tp is a clickpad, the button event
	 * must come before the touch up. If it isn't, the order doesn't
	 * matter anyway
	 *
	 * Then cancel all timeouts on the taps, triggering the last set
	 * of events.
	 *
	 * Then lift all touches so the touchpad is in a neutral state.
	 *
	 */
	tp_release_all_buttons(tp, now);
	tp_release_all_taps(tp, now);

	tp_for_each_touch(tp, t) {
		tp_end_sequence(tp, t, now);
	}
	tp_release_fake_touches(tp);

	tp_handle_state(tp, now);
}

static void
tp_suspend(struct tp_dispatch *tp, struct evdev_device *device)
{
	tp_clear_state(tp);

	/* On devices with top softwarebuttons we don't actually suspend the
	 * device, to keep the "trackpoint" buttons working. tp_post_events()
	 * will only send events for the trackpoint while suspended.
	 */
	if (tp->buttons.has_topbuttons) {
		evdev_notify_suspended_device(device);
		/* Enlarge topbutton area while suspended */
		tp_init_top_softbuttons(tp, device, 1.5);
	} else {
		evdev_device_suspend(device);
	}
}

static void
tp_interface_suspend(struct evdev_dispatch *dispatch,
		     struct evdev_device *device)
{
	struct tp_dispatch *tp = (struct tp_dispatch *)dispatch;

	tp_clear_state(tp);
}

static void
tp_resume(struct tp_dispatch *tp, struct evdev_device *device)
{
	if (tp->buttons.has_topbuttons) {
		/* tap state-machine is offline while suspended, reset state */
		tp_clear_state(tp);
		/* restore original topbutton area size */
		tp_init_top_softbuttons(tp, device, 1.0);
		evdev_notify_resumed_device(device);
	} else {
		evdev_device_resume(device);
	}
}

static void
tp_trackpoint_timeout(uint64_t now, void *data)
{
	struct tp_dispatch *tp = data;

	tp_tap_resume(tp, now);
	tp->sendevents.trackpoint_active = false;
}

static void
tp_trackpoint_event(uint64_t time, struct libinput_event *event, void *data)
{
	struct tp_dispatch *tp = data;

	/* Buttons do not count as trackpad activity, as people may use
	   the trackpoint buttons in combination with the touchpad. */
	if (event->type == LIBINPUT_EVENT_POINTER_BUTTON)
		return;

	if (!tp->sendevents.trackpoint_active) {
		tp_edge_scroll_stop_events(tp, time);
		tp_gesture_stop(tp, time);
		tp_tap_suspend(tp, time);
		tp->sendevents.trackpoint_active = true;
	}

	libinput_timer_set(&tp->sendevents.trackpoint_timer,
			   time + DEFAULT_TRACKPOINT_ACTIVITY_TIMEOUT);
}

static void
tp_keyboard_timeout(uint64_t now, void *data)
{
	struct tp_dispatch *tp = data;

	tp_tap_resume(tp, now);

	tp->dwt.keyboard_active = false;

	log_debug(tp_libinput_context(tp), "palm: keyboard timeout\n");
}

static inline bool
tp_key_ignore_for_dwt(unsigned int keycode)
{
	switch (keycode) {
	/* Ignore modifiers to be responsive to ctrl-click, alt-tab, etc. */
	case KEY_LEFTCTRL:
	case KEY_RIGHTCTRL:
	case KEY_LEFTALT:
	case KEY_RIGHTALT:
	case KEY_LEFTSHIFT:
	case KEY_RIGHTSHIFT:
	case KEY_FN:
	case KEY_CAPSLOCK:
	case KEY_TAB:
	case KEY_COMPOSE:
	case KEY_RIGHTMETA:
	case KEY_LEFTMETA:
		return true;
	default:
		break;
	}

	/* Ignore keys not part of the "typewriter set", i.e. F-keys,
	 * multimedia keys, numpad, etc.
	 */
	if (keycode >= KEY_F1)
		return true;

	return false;
}

static void
tp_keyboard_event(uint64_t time, struct libinput_event *event, void *data)
{
	struct tp_dispatch *tp = data;
	struct libinput_event_keyboard *kbdev;
	unsigned int timeout;

	if (event->type != LIBINPUT_EVENT_KEYBOARD_KEY)
		return;

	kbdev = libinput_event_get_keyboard_event(event);

	/* Only trigger the timer on key down. */
	if (libinput_event_keyboard_get_key_state(kbdev) !=
	    LIBINPUT_KEY_STATE_PRESSED)
		return;

	/* modifier keys don't trigger disable-while-typing so things like
	 * ctrl+zoom or ctrl+click are possible */
	if (tp_key_ignore_for_dwt(libinput_event_keyboard_get_key(kbdev)))
		return;

	if (!tp->dwt.keyboard_active) {
		tp_edge_scroll_stop_events(tp, time);
		tp_gesture_stop(tp, time);
		tp_tap_suspend(tp, time);
		tp->dwt.keyboard_active = true;
		timeout = DEFAULT_KEYBOARD_ACTIVITY_TIMEOUT_1;
	} else {
		timeout = DEFAULT_KEYBOARD_ACTIVITY_TIMEOUT_2;
	}

	tp->dwt.keyboard_last_press_time = time;
	libinput_timer_set(&tp->dwt.keyboard_timer,
			   time + timeout);
}

static bool
tp_want_dwt(struct evdev_device *touchpad,
	    struct evdev_device *keyboard)
{
	unsigned int bus_tp = libevdev_get_id_bustype(touchpad->evdev),
		     bus_kbd = libevdev_get_id_bustype(keyboard->evdev);

	if (bus_tp == BUS_BLUETOOTH || bus_kbd == BUS_BLUETOOTH)
		return false;

	/* evemu will set the right bus type */
	if (bus_tp == BUS_VIRTUAL || bus_kbd == BUS_VIRTUAL)
		return false;

	/* If the touchpad is on serio, the keyboard is too, so ignore any
	   other devices */
	if (bus_tp == BUS_I8042 && bus_kbd != bus_tp)
		return false;

	/* Wacom makes touchpads, but not internal ones */
	if (libevdev_get_id_vendor(touchpad->evdev) == VENDOR_ID_WACOM)
		return false;

	/* everything else we don't really know, so we have to assume
	   they go together */

	return true;
}

static void
tp_interface_device_added(struct evdev_device *device,
			  struct evdev_device *added_device)
{
	struct tp_dispatch *tp = (struct tp_dispatch*)device->dispatch;
	unsigned int bus_tp = libevdev_get_id_bustype(device->evdev),
		     bus_trp = libevdev_get_id_bustype(added_device->evdev);
	bool tp_is_internal, trp_is_internal;

	tp_is_internal = bus_tp != BUS_USB && bus_tp != BUS_BLUETOOTH;
	trp_is_internal = bus_trp != BUS_USB && bus_trp != BUS_BLUETOOTH;

	if (tp->buttons.trackpoint == NULL &&
	    (added_device->tags & EVDEV_TAG_TRACKPOINT) &&
	    tp_is_internal && trp_is_internal) {
		/* Don't send any pending releases to the new trackpoint */
		tp->buttons.active_is_topbutton = false;
		tp->buttons.trackpoint = added_device;
		libinput_device_add_event_listener(&added_device->base,
					&tp->sendevents.trackpoint_listener,
					tp_trackpoint_event, tp);
	}

	if (added_device->tags & EVDEV_TAG_KEYBOARD &&
	    tp->dwt.keyboard == NULL &&
	    tp_want_dwt(device, added_device)) {
		log_debug(tp_libinput_context(tp),
			  "palm: dwt activated with %s<->%s\n",
			  device->devname,
			  added_device->devname);

		libinput_device_add_event_listener(&added_device->base,
					&tp->dwt.keyboard_listener,
					tp_keyboard_event, tp);
		tp->dwt.keyboard = added_device;
		tp->dwt.keyboard_active = false;
	}

	if (tp->sendevents.current_mode !=
	    LIBINPUT_CONFIG_SEND_EVENTS_DISABLED_ON_EXTERNAL_MOUSE)
		return;

	if (added_device->tags & EVDEV_TAG_EXTERNAL_MOUSE)
		tp_suspend(tp, device);
}

static void
tp_interface_device_removed(struct evdev_device *device,
			    struct evdev_device *removed_device)
{
	struct tp_dispatch *tp = (struct tp_dispatch*)device->dispatch;
	struct libinput_device *dev;

	if (removed_device == tp->buttons.trackpoint) {
		/* Clear any pending releases for the trackpoint */
		if (tp->buttons.active && tp->buttons.active_is_topbutton) {
			tp->buttons.active = 0;
			tp->buttons.active_is_topbutton = false;
		}
		libinput_device_remove_event_listener(
					&tp->sendevents.trackpoint_listener);
		tp->buttons.trackpoint = NULL;
	}

	if (removed_device == tp->dwt.keyboard) {
		libinput_device_remove_event_listener(
					&tp->dwt.keyboard_listener);
		tp->dwt.keyboard = NULL;
	}

	if (tp->sendevents.current_mode !=
	    LIBINPUT_CONFIG_SEND_EVENTS_DISABLED_ON_EXTERNAL_MOUSE)
		return;

	list_for_each(dev, &device->base.seat->devices_list, link) {
		struct evdev_device *d = (struct evdev_device*)dev;
		if (d != removed_device &&
		    (d->tags & EVDEV_TAG_EXTERNAL_MOUSE)) {
			return;
		}
	}

	tp_resume(tp, device);
}

void
evdev_tag_touchpad(struct evdev_device *device,
		   struct udev_device *udev_device)
{
	int bustype;

	/* simple approach: touchpads on USB or Bluetooth are considered
	 * external, anything else is internal. Exception is Apple -
	 * internal touchpads are connected over USB and it doesn't have
	 * external USB touchpads anyway.
	 */
	bustype = libevdev_get_id_bustype(device->evdev);
	if (bustype == BUS_USB) {
		 if (libevdev_get_id_vendor(device->evdev) == VENDOR_ID_APPLE)
			 device->tags |= EVDEV_TAG_INTERNAL_TOUCHPAD;
	} else if (bustype != BUS_BLUETOOTH)
		device->tags |= EVDEV_TAG_INTERNAL_TOUCHPAD;

	if (udev_device_get_property_value(udev_device,
					   "TOUCHPAD_HAS_TRACKPOINT_BUTTONS"))
		device->tags |= EVDEV_TAG_TOUCHPAD_TRACKPOINT;
}

static struct evdev_dispatch_interface tp_interface = {
	tp_interface_process,
	tp_interface_suspend,
	tp_interface_remove,
	tp_interface_destroy,
	tp_interface_device_added,
	tp_interface_device_removed,
	tp_interface_device_removed, /* device_suspended, treat as remove */
	tp_interface_device_added,   /* device_resumed, treat as add */
<<<<<<< HEAD
	tp_interface_tag_device,
	NULL,                        /* post_added */
=======
>>>>>>> 3d2264ef
};

static void
tp_init_touch(struct tp_dispatch *tp,
	      struct tp_touch *t)
{
	t->tp = tp;
	t->has_ended = true;
}

static void
tp_sync_touch(struct tp_dispatch *tp,
	      struct evdev_device *device,
	      struct tp_touch *t,
	      int slot)
{
	struct libevdev *evdev = device->evdev;

	if (!libevdev_fetch_slot_value(evdev,
				       slot,
				       ABS_MT_POSITION_X,
				       &t->point.x))
		t->point.x = libevdev_get_event_value(evdev, EV_ABS, ABS_X);
	if (!libevdev_fetch_slot_value(evdev,
				       slot,
				       ABS_MT_POSITION_Y,
				       &t->point.y))
		t->point.y = libevdev_get_event_value(evdev, EV_ABS, ABS_Y);

	libevdev_fetch_slot_value(evdev, slot, ABS_MT_DISTANCE, &t->distance);
}

static int
tp_init_slots(struct tp_dispatch *tp,
	      struct evdev_device *device)
{
	const struct input_absinfo *absinfo;
	struct map {
		unsigned int code;
		int ntouches;
	} max_touches[] = {
		{ BTN_TOOL_QUINTTAP, 5 },
		{ BTN_TOOL_QUADTAP, 4 },
		{ BTN_TOOL_TRIPLETAP, 3 },
		{ BTN_TOOL_DOUBLETAP, 2 },
	};
	struct map *m;
	unsigned int i, n_btn_tool_touches = 1;

	absinfo = libevdev_get_abs_info(device->evdev, ABS_MT_SLOT);
	if (absinfo) {
		tp->num_slots = absinfo->maximum + 1;
		tp->slot = absinfo->value;
		tp->has_mt = true;
	} else {
		tp->num_slots = 1;
		tp->slot = 0;
		tp->has_mt = false;
	}

	tp->semi_mt = libevdev_has_property(device->evdev, INPUT_PROP_SEMI_MT);

	ARRAY_FOR_EACH(max_touches, m) {
		if (libevdev_has_event_code(device->evdev,
					    EV_KEY,
					    m->code)) {
			n_btn_tool_touches = m->ntouches;
			break;
		}
	}

	tp->ntouches = max(tp->num_slots, n_btn_tool_touches);
	tp->touches = calloc(tp->ntouches, sizeof(struct tp_touch));
	if (!tp->touches)
		return -1;

	for (i = 0; i < tp->ntouches; i++)
		tp_init_touch(tp, &tp->touches[i]);

	/* Always sync the first touch so we get ABS_X/Y synced on
	 * single-touch touchpads */
	tp_sync_touch(tp, device, &tp->touches[0], 0);
	for (i = 1; i < tp->num_slots; i++)
		tp_sync_touch(tp, device, &tp->touches[i], i);

	return 0;
}

static int
tp_init_accel(struct tp_dispatch *tp, double diagonal)
{
	int res_x, res_y;
	accel_profile_func_t profile;

	res_x = tp->device->abs.absinfo_x->resolution;
	res_y = tp->device->abs.absinfo_y->resolution;

	/*
	 * Not all touchpads report the same amount of units/mm (resolution).
	 * Normalize motion events to the default mouse DPI as base
	 * (unaccelerated) speed. This also evens out any differences in x
	 * and y resolution, so that a circle on the
	 * touchpad does not turn into an elipse on the screen.
	 */
	if (!tp->device->abs.fake_resolution) {
		tp->accel.x_scale_coeff = (DEFAULT_MOUSE_DPI/25.4) / res_x;
		tp->accel.y_scale_coeff = (DEFAULT_MOUSE_DPI/25.4) / res_y;
	} else {
	/*
	 * For touchpads where the driver does not provide resolution, fall
	 * back to scaling motion events based on the diagonal size in units.
	 */
		tp->accel.x_scale_coeff = DEFAULT_ACCEL_NUMERATOR / diagonal;
		tp->accel.y_scale_coeff = DEFAULT_ACCEL_NUMERATOR / diagonal;
	}

	switch (tp->device->model) {
	case EVDEV_MODEL_LENOVO_X230:
		profile = touchpad_lenovo_x230_accel_profile;
		break;
	default:
		profile = touchpad_accel_profile_linear;
		break;
	}

	if (evdev_device_init_pointer_acceleration(tp->device, profile) == -1)
		return -1;

	return 0;
}

static uint32_t
tp_scroll_config_scroll_method_get_methods(struct libinput_device *device)
{
	struct evdev_device *evdev = (struct evdev_device*)device;
	struct tp_dispatch *tp = (struct tp_dispatch*)evdev->dispatch;
	uint32_t methods = LIBINPUT_CONFIG_SCROLL_NO_SCROLL;

	if (tp->ntouches >= 2)
		methods |= LIBINPUT_CONFIG_SCROLL_2FG;

	if (!tp->buttons.is_clickpad)
		methods |= LIBINPUT_CONFIG_SCROLL_EDGE;

	return methods;
}

static enum libinput_config_status
tp_scroll_config_scroll_method_set_method(struct libinput_device *device,
		        enum libinput_config_scroll_method method)
{
	struct evdev_device *evdev = (struct evdev_device*)device;
	struct tp_dispatch *tp = (struct tp_dispatch*)evdev->dispatch;
	uint64_t time = libinput_now(tp_libinput_context(tp));

	if (method == tp->scroll.method)
		return LIBINPUT_CONFIG_STATUS_SUCCESS;

	tp_edge_scroll_stop_events(tp, time);
	tp_gesture_stop_twofinger_scroll(tp, time);

	tp->scroll.method = method;

	return LIBINPUT_CONFIG_STATUS_SUCCESS;
}

static enum libinput_config_scroll_method
tp_scroll_config_scroll_method_get_method(struct libinput_device *device)
{
	struct evdev_device *evdev = (struct evdev_device*)device;
	struct tp_dispatch *tp = (struct tp_dispatch*)evdev->dispatch;

	return tp->scroll.method;
}

static enum libinput_config_scroll_method
tp_scroll_get_default_method(struct tp_dispatch *tp)
{
	if (tp->ntouches >= 2)
		return LIBINPUT_CONFIG_SCROLL_2FG;
	else
		return LIBINPUT_CONFIG_SCROLL_EDGE;
}

static enum libinput_config_scroll_method
tp_scroll_config_scroll_method_get_default_method(struct libinput_device *device)
{
	struct evdev_device *evdev = (struct evdev_device*)device;
	struct tp_dispatch *tp = (struct tp_dispatch*)evdev->dispatch;

	return tp_scroll_get_default_method(tp);
}

static int
tp_init_scroll(struct tp_dispatch *tp, struct evdev_device *device)
{
	if (tp_edge_scroll_init(tp, device) != 0)
		return -1;

	evdev_init_natural_scroll(device);

	tp->scroll.config_method.get_methods = tp_scroll_config_scroll_method_get_methods;
	tp->scroll.config_method.set_method = tp_scroll_config_scroll_method_set_method;
	tp->scroll.config_method.get_method = tp_scroll_config_scroll_method_get_method;
	tp->scroll.config_method.get_default_method = tp_scroll_config_scroll_method_get_default_method;
	tp->scroll.method = tp_scroll_get_default_method(tp);
	tp->device->base.config.scroll_method = &tp->scroll.config_method;

	/* In mm for touchpads with valid resolution, see tp_init_accel() */
	tp->device->scroll.threshold = 5.0;

	return 0;
}

static int
tp_init_palmdetect(struct tp_dispatch *tp,
		   struct evdev_device *device)
{
	int width, height;
	unsigned int vendor_id;

	tp->palm.right_edge = INT_MAX;
	tp->palm.left_edge = INT_MIN;
	tp->palm.vert_center = INT_MIN;

	width = abs(device->abs.absinfo_x->maximum -
		    device->abs.absinfo_x->minimum);
	height = abs(device->abs.absinfo_y->maximum -
		    device->abs.absinfo_y->minimum);

	vendor_id = evdev_device_get_id_vendor(device);

	/* Wacom doesn't have internal touchpads,
	 * Apple touchpads are always big enough to warrant palm detection */
	if (vendor_id == VENDOR_ID_WACOM) {
		return 0;
	} else if (vendor_id != VENDOR_ID_APPLE) {
		/* We don't know how big the touchpad is */
		if (device->abs.absinfo_x->resolution == 1)
			return 0;

		/* Enable palm detection on touchpads >= 70 mm. Anything smaller
		   probably won't need it, until we find out it does */
		if (width/device->abs.absinfo_x->resolution < 70)
			return 0;
	}

	/* palm edges are 5% of the width on each side */
	tp->palm.right_edge = device->abs.absinfo_x->maximum - width * 0.05;
	tp->palm.left_edge = device->abs.absinfo_x->minimum + width * 0.05;
	tp->palm.vert_center = device->abs.absinfo_y->minimum + height/2;

	return 0;
}

static int
tp_init_sendevents(struct tp_dispatch *tp,
		   struct evdev_device *device)
{
	libinput_timer_init(&tp->sendevents.trackpoint_timer,
			    tp_libinput_context(tp),
			    tp_trackpoint_timeout, tp);

	libinput_timer_init(&tp->dwt.keyboard_timer,
			    tp_libinput_context(tp),
			    tp_keyboard_timeout, tp);
	return 0;
}

static int
tp_sanity_check(struct tp_dispatch *tp,
		struct evdev_device *device)
{
	struct libevdev *evdev = device->evdev;
	struct libinput *libinput = tp_libinput_context(tp);

	if (!libevdev_has_event_code(evdev, EV_ABS, ABS_X))
		goto error;

	if (!libevdev_has_event_code(evdev, EV_KEY, BTN_TOUCH))
		goto error;

	if (!libevdev_has_event_code(evdev, EV_KEY, BTN_TOOL_FINGER))
		goto error;

	return 0;

error:
	log_bug_kernel(libinput,
		       "device %s failed touchpad sanity checks\n");
	return -1;
}

static int
tp_init(struct tp_dispatch *tp,
	struct evdev_device *device)
{
	int width, height;
	double diagonal;

	tp->base.interface = &tp_interface;
	tp->device = device;

	if (tp_sanity_check(tp, device) != 0)
		return -1;

	if (tp_init_slots(tp, device) != 0)
		return -1;

	width = abs(device->abs.absinfo_x->maximum -
		    device->abs.absinfo_x->minimum);
	height = abs(device->abs.absinfo_y->maximum -
		     device->abs.absinfo_y->minimum);
	diagonal = sqrt(width*width + height*height);

	tp->reports_distance = libevdev_has_event_code(device->evdev,
						       EV_ABS,
						       ABS_MT_DISTANCE);

	tp->hysteresis_margin.x =
		diagonal / DEFAULT_HYSTERESIS_MARGIN_DENOMINATOR;
	tp->hysteresis_margin.y =
		diagonal / DEFAULT_HYSTERESIS_MARGIN_DENOMINATOR;

	if (tp_init_accel(tp, diagonal) != 0)
		return -1;

	if (tp_init_tap(tp) != 0)
		return -1;

	if (tp_init_buttons(tp, device) != 0)
		return -1;

	if (tp_init_palmdetect(tp, device) != 0)
		return -1;

	if (tp_init_sendevents(tp, device) != 0)
		return -1;

	if (tp_init_scroll(tp, device) != 0)
		return -1;

	if (tp_init_gesture(tp) != 0)
		return -1;

	device->seat_caps |= EVDEV_DEVICE_POINTER;

	return 0;
}

static uint32_t
tp_sendevents_get_modes(struct libinput_device *device)
{
	struct evdev_device *evdev = (struct evdev_device*)device;
	uint32_t modes = LIBINPUT_CONFIG_SEND_EVENTS_DISABLED;

	if (evdev->tags & EVDEV_TAG_INTERNAL_TOUCHPAD)
		modes |= LIBINPUT_CONFIG_SEND_EVENTS_DISABLED_ON_EXTERNAL_MOUSE;

	return modes;
}

static void
tp_suspend_conditional(struct tp_dispatch *tp,
		       struct evdev_device *device)
{
	struct libinput_device *dev;

	list_for_each(dev, &device->base.seat->devices_list, link) {
		struct evdev_device *d = (struct evdev_device*)dev;
		if (d->tags & EVDEV_TAG_EXTERNAL_MOUSE) {
			tp_suspend(tp, device);
			return;
		}
	}
}

static enum libinput_config_status
tp_sendevents_set_mode(struct libinput_device *device,
		       enum libinput_config_send_events_mode mode)
{
	struct evdev_device *evdev = (struct evdev_device*)device;
	struct tp_dispatch *tp = (struct tp_dispatch*)evdev->dispatch;

	/* DISABLED overrides any DISABLED_ON_ */
	if ((mode & LIBINPUT_CONFIG_SEND_EVENTS_DISABLED) &&
	    (mode & LIBINPUT_CONFIG_SEND_EVENTS_DISABLED_ON_EXTERNAL_MOUSE))
	    mode &= ~LIBINPUT_CONFIG_SEND_EVENTS_DISABLED_ON_EXTERNAL_MOUSE;

	if (mode == tp->sendevents.current_mode)
		return LIBINPUT_CONFIG_STATUS_SUCCESS;

	switch(mode) {
	case LIBINPUT_CONFIG_SEND_EVENTS_ENABLED:
		tp_resume(tp, evdev);
		break;
	case LIBINPUT_CONFIG_SEND_EVENTS_DISABLED:
		tp_suspend(tp, evdev);
		break;
	case LIBINPUT_CONFIG_SEND_EVENTS_DISABLED_ON_EXTERNAL_MOUSE:
		tp_suspend_conditional(tp, evdev);
		break;
	default:
		return LIBINPUT_CONFIG_STATUS_UNSUPPORTED;
	}

	tp->sendevents.current_mode = mode;

	return LIBINPUT_CONFIG_STATUS_SUCCESS;
}

static enum libinput_config_send_events_mode
tp_sendevents_get_mode(struct libinput_device *device)
{
	struct evdev_device *evdev = (struct evdev_device*)device;
	struct tp_dispatch *dispatch = (struct tp_dispatch*)evdev->dispatch;

	return dispatch->sendevents.current_mode;
}

static enum libinput_config_send_events_mode
tp_sendevents_get_default_mode(struct libinput_device *device)
{
	return LIBINPUT_CONFIG_SEND_EVENTS_ENABLED;
}

static void
tp_change_to_left_handed(struct evdev_device *device)
{
	struct tp_dispatch *tp = (struct tp_dispatch *)device->dispatch;

	if (device->left_handed.want_enabled == device->left_handed.enabled)
		return;

	if (tp->buttons.state & 0x3) /* BTN_LEFT|BTN_RIGHT */
		return;

	/* tapping and clickfinger aren't affected by left-handed config,
	 * so checking physical buttons is enough */

	device->left_handed.enabled = device->left_handed.want_enabled;
}

struct model_lookup_t {
	uint16_t vendor;
	uint16_t product_start;
	uint16_t product_end;
	enum touchpad_model model;
};

static struct model_lookup_t model_lookup_table[] = {
	{ 0x0002, 0x0007, 0x0007, MODEL_SYNAPTICS },
	{ 0x0002, 0x0008, 0x0008, MODEL_ALPS },
	{ 0x0002, 0x000e, 0x000e, MODEL_ELANTECH },
	{ 0x05ac,      0, 0x0222, MODEL_APPLETOUCH },
	{ 0x05ac, 0x0223, 0x0228, MODEL_UNIBODY_MACBOOK },
	{ 0x05ac, 0x0229, 0x022b, MODEL_APPLETOUCH },
	{ 0x05ac, 0x022c, 0xffff, MODEL_UNIBODY_MACBOOK },
	{ 0, 0, 0, 0 }
};

static enum touchpad_model
tp_get_model(struct evdev_device *device)
{
	struct model_lookup_t *lookup;
	uint16_t vendor  = libevdev_get_id_vendor(device->evdev);
	uint16_t product = libevdev_get_id_product(device->evdev);

	for (lookup = model_lookup_table; lookup->vendor; lookup++) {
		if (lookup->vendor == vendor &&
		    lookup->product_start <= product &&
		    product <= lookup->product_end)
			return lookup->model;
	}
	return MODEL_UNKNOWN;
}

struct evdev_dispatch *
evdev_mt_touchpad_create(struct evdev_device *device)
{
	struct tp_dispatch *tp;

	tp = zalloc(sizeof *tp);
	if (!tp)
		return NULL;

	tp->model = tp_get_model(device);

	if (tp_init(tp, device) != 0) {
		tp_interface_destroy(&tp->base);
		return NULL;
	}

	device->base.config.sendevents = &tp->sendevents.config;

	tp->sendevents.current_mode = LIBINPUT_CONFIG_SEND_EVENTS_ENABLED;
	tp->sendevents.config.get_modes = tp_sendevents_get_modes;
	tp->sendevents.config.set_mode = tp_sendevents_set_mode;
	tp->sendevents.config.get_mode = tp_sendevents_get_mode;
	tp->sendevents.config.get_default_mode = tp_sendevents_get_default_mode;

	evdev_init_left_handed(device, tp_change_to_left_handed);

	return  &tp->base;
}<|MERGE_RESOLUTION|>--- conflicted
+++ resolved
@@ -1169,11 +1169,7 @@
 	tp_interface_device_removed,
 	tp_interface_device_removed, /* device_suspended, treat as remove */
 	tp_interface_device_added,   /* device_resumed, treat as add */
-<<<<<<< HEAD
-	tp_interface_tag_device,
 	NULL,                        /* post_added */
-=======
->>>>>>> 3d2264ef
 };
 
 static void
